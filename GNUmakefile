SWEEP?=global
TEST?=$$(go list ./... |grep -v 'vendor')
GOFMT_FILES?=$$(find . -name '*.go' |grep "zia/")
WEBSITE_REPO=github.com/hashicorp/terraform-website
PKG_NAME=zia
GOFMT:=gofumpt
TFPROVIDERLINT=tfproviderlint
STATICCHECK=staticcheck
TF_PLUGIN_DIR=~/.terraform.d/plugins
ZIA_PROVIDER_NAMESPACE=zscaler.com/zia/zia

# Expression to match against tests
# go test -run <filter>
# e.g. Iden will run all TestAccIdentity tests
ifdef TEST_FILTER
	TEST_FILTER := -run $(TEST_FILTER)
endif

TESTARGS?=-test.v

default: build

dep: # Download required dependencies

docs:
	go generate

build: fmtcheck
	go install

clean:
	go clean -cache -testcache ./...

clean-all:
	go clean -cache -testcache -modcache ./...

sweep:
	@echo "WARNING: This will destroy infrastructure. Use only in development accounts."
	go test $(TEST) -sweep=$(SWEEP) $(SWEEPARGS)

test:
	echo $(TEST) | \
		xargs -t -n4 go test $(TESTARGS) $(TEST_FILTER) -timeout=30s -parallel=10

testacc:
	TF_ACC=1 go test $(TEST) $(TESTARGS) $(TEST_FILTER) -timeout 120m


build13: GOOS=$(shell go env GOOS)
build13: GOARCH=$(shell go env GOARCH)
ifeq ($(OS),Windows_NT)  # is Windows_NT on XP, 2000, 7, Vista, 10...
build13: DESTINATION=$(APPDATA)/terraform.d/plugins/$(ZIA_PROVIDER_NAMESPACE)/2.7.0/$(GOOS)_$(GOARCH)
else
build13: DESTINATION=$(HOME)/.terraform.d/plugins/$(ZIA_PROVIDER_NAMESPACE)/2.7.0/$(GOOS)_$(GOARCH)
endif
build13: fmtcheck
	@echo "==> Installing plugin to $(DESTINATION)"
	@mkdir -p $(DESTINATION)
	go build -o $(DESTINATION)/terraform-provider-zia_v2.7.0
<<<<<<< HEAD
=======

coverage: test
	@echo "✓ Opening coverage for unit tests ..."
	@go tool cover -html=coverage.txt
>>>>>>> 1653dbe4

vet:
	@echo "==> Checking source code against go vet and staticcheck"
	@go vet ./...
	@staticcheck ./...

imports:
	goimports -w $(GOFMT_FILES)

fmt: tools # Format the code
	@echo "formatting the code with $(GOFMT)..."
	@$(GOFMT) -l -w .

fmtcheck:
	@sh -c "'$(CURDIR)/scripts/gofmtcheck.sh'"

errcheck:
	@sh -c "'$(CURDIR)/scripts/errcheck.sh'"

fmt-docs:
	@echo "✓ Formatting code samples in documentation"
	@terrafmt fmt -p '*.md' .

vendor-status:
	@govendor status

test-compile:
	@if [ "$(TEST)" = "./..." ]; then \
		echo "ERROR: Set TEST to a specific package. For example,"; \
		echo "  make test-compile TEST=./$(PKG_NAME)"; \
		exit 1; \
	fi
	go test -c $(TEST) $(TESTARGS)

lint:
	@echo "==> Checking source code against linters..."
	@$(TFPROVIDERLINT) \
		-c 1 \
		-AT001 \
    -R004 \
		-S001 \
		-S002 \
		-S003 \
		-S004 \
		-S005 \
		-S007 \
		-S008 \
		-S009 \
		-S010 \
		-S011 \
		-S012 \
		-S013 \
		-S014 \
		-S015 \
		-S016 \
		-S017 \
		-S019 \
		./$(PKG_NAME)

tools:
	@which $(GOFMT) || go install mvdan.cc/gofumpt@v0.5.0
	@which $(TFPROVIDERLINT) || go install github.com/bflad/tfproviderlint/cmd/tfproviderlint@v0.29.0
	@which $(STATICCHECK) || go install honnef.co/go/tools/cmd/staticcheck@v0.4.6

tools-update:
	@go install mvdan.cc/gofumpt@v0.5.0
	@go install github.com/bflad/tfproviderlint/cmd/tfproviderlint@v0.29.0
	@go install honnef.co/go/tools/cmd/staticcheck@v0.4.6

ziaActivator: GOOS=$(shell go env GOOS)
ziaActivator: GOARCH=$(shell go env GOARCH)
ifeq ($(OS),Windows_NT)  # is Windows_NT on XP, 2000, 7, Vista, 10...
ziaActivator: DESTINATION=C:\Windows\System32
else
ziaActivator: DESTINATION=/usr/local/bin
endif
ziaActivator:
	@echo "==> Installing ziaActivator cli $(DESTINATION)"
	@mkdir -p $(DESTINATION)
	@rm -f $(DESTINATION)/ziaActivator
	@go build -o $(DESTINATION)/ziaActivator  ./cli/ziaActivator.go

website:
ifeq (,$(wildcard $(GOPATH)/src/$(WEBSITE_REPO)))
	echo "$(WEBSITE_REPO) not found in your GOPATH (necessary for layouts and assets), get-ting..."
	git clone https://$(WEBSITE_REPO) $(GOPATH)/src/$(WEBSITE_REPO)
endif
	@$(MAKE) -C $(GOPATH)/src/$(WEBSITE_REPO) website-provider PROVIDER_PATH=$(shell pwd) PROVIDER_NAME=$(PKG_NAME)

website-lint:
	@echo "==> Checking website against linters..."
	@misspell -error -source=text website/

website-test:
ifeq (,$(wildcard $(GOPATH)/src/$(WEBSITE_REPO)))
	echo "$(WEBSITE_REPO) not found in your GOPATH (necessary for layouts and assets), get-ting..."
	git clone https://$(WEBSITE_REPO) $(GOPATH)/src/$(WEBSITE_REPO)
endif
	@$(MAKE) -C $(GOPATH)/src/$(WEBSITE_REPO) website-provider-test PROVIDER_PATH=$(shell pwd) PROVIDER_NAME=$(PKG_NAME)

.PHONY: build test testacc vet fmt fmtcheck errcheck tools vendor-status test-compile website-lint website website-test<|MERGE_RESOLUTION|>--- conflicted
+++ resolved
@@ -57,13 +57,10 @@
 	@echo "==> Installing plugin to $(DESTINATION)"
 	@mkdir -p $(DESTINATION)
 	go build -o $(DESTINATION)/terraform-provider-zia_v2.7.0
-<<<<<<< HEAD
-=======
 
 coverage: test
 	@echo "✓ Opening coverage for unit tests ..."
 	@go tool cover -html=coverage.txt
->>>>>>> 1653dbe4
 
 vet:
 	@echo "==> Checking source code against go vet and staticcheck"

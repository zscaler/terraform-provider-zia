--- conflicted
+++ resolved
@@ -12,16 +12,15 @@
 Track all ZIA Terraform provider's releases. New resources, features, and bug fixes will be tracked here.
 
 ---
-``Last updated: v2.5.0``
+``Last updated: v2.5.1``
 
 ---
 
-<<<<<<< HEAD
-## 2.5.1 (Month, xx 2023) - Unreleased
-
-### Notes
-
-- Release date: **(Month, xx 2023)**
+## 2.5.1 (Month, 29 2023) - Unreleased
+
+### Notes
+
+- Release date: **(Month, 29 2023)**
 - Supported Terraform version: **v1.x**
 
 ### Fixes
@@ -29,13 +28,10 @@
 - [PR #217](https://github.com/zscaler/terraform-provider-zia/pull/217) ``zia_dlp_engines``: Fixed DLP Engine data source to allow search for predefined engines. Issue [#216](https://github.com/zscaler/terraform-provider-zia/issues/216)
 
 ## 2.5.0 (March, 20 2023)
-=======
-## 2.5.0 (March, 27 2023)
->>>>>>> 8f29b19f
-
-### Notes
-
-- Release date: **(March, 27 2023)**
+
+### Notes
+
+- Release date: **(March, 20 2023)**
 - Supported Terraform version: **v1.x**
 
 ### Ehancements
@@ -52,8 +48,6 @@
 ### Fixes
 
 - [PR #212](https://github.com/zscaler/terraform-provider-zia/pull/212) ``zia_user_management``: Fixed flattening function to expand group attribute values. Issue [#205](https://github.com/zscaler/terraform-provider-zia/issues/205)
-
-- [PR #214](https://github.com/zscaler/terraform-provider-zia/pull/214) ``zia_traffic_forwarding_gre_tunnel``: Fixed issue while creating GRE Tunnels. Issue #208
 
 ## 2.4.6 (March, 6 2023)
 

---
layout: "zscaler"
page_title: "Release Notes"
description: |-
  The Zscaler Internet Access (ZIA) provider Release Notes
---

# ZIA Provider: Release Notes

## USAGE

Track all ZIA Terraform provider's releases. New resources, features, and bug fixes will be tracked here.

---
``Last updated: v2.7.0``

---

<<<<<<< HEAD
## 2.7.0 (December, xx 2023)

### Notes

- Release date: **(December, xx 2023)**
=======
## 2.7.0 (December, 13 2023)

### Notes

- Release date: **(December, 13 2023)**
>>>>>>> 313e19f8
- Supported Terraform version: **v1.x**

### Enhancements

NEW - RESOURCES, DATA SOURCES

- [PR #293](https://github.com/zscaler/terraform-provider-zia/pull/293) - ✨ Added support for ZIA 🆕 Custom ZPA Gateway for use with Forwarding Control policy to forward traffic to ZPA for Source IP Anchoring.
- [PR #294](https://github.com/zscaler/terraform-provider-zia/pull/294) - ✨ Added support for ZIA 🆕 Forwarding Control Rule configuration.

- [PR #295](https://github.com/zscaler/terraform-provider-zia/pull/295) - ✨ Added ZIA Sandbox MD5 Hash and verdict report submission Resources:
  - **Sandbox Advanced Settings** - `zia_sandbox_behavioral_analysis` Gets and Upddates the custom list of MD5 file hashes that are blocked by Sandbox.
  - **Sandbox Report** - `zia_sandbox_report` Gets a full (i.e., complete) or summary detail report for an MD5 hash of a file that was analyzed by Sandbox.

- [PR #295](https://github.com/zscaler/terraform-provider-zia/pull/295) - ✨ Added ZIA Sandbox raw and archive file submission:
  - **Sandbox Submission** - `zia_sandbox_file_submission` - Submits raw or archive files (e.g., ZIP) to Sandbox for analysis. You can submit up to 100 files per day and it supports all file types that are currently supported by Sandbox.
  - **Sandbox Submission** - `zia_sandbox_file_submission` -  Submits raw or archive files (e.g., ZIP) to the Zscaler service for out-of-band file inspection to generate real-time verdicts for known and unknown files. It leverages capabilities such as Malware Prevention, Advanced Threat Prevention, Sandbox cloud effect, AI/ML-driven file analysis, and integrated third-party threat intelligence feeds to inspect files and classify them as benign or malicious instantaneously.
    ⚠️ **Note:**: The ZIA Terraform provider requires both the `ZIA_CLOUD` and `ZIA_SANDBOX_TOKEN` in order to authenticate to the Zscaler Cloud Sandbox environment. For details on how obtain the API Token visit the Zscaler help portal [About Sandbox API Token](https://help.zscaler.com/zia/about-sandbox-api-token)

<<<<<<< HEAD
=======
### Fixes

- [PR #299](https://github.com/zscaler/terraform-provider-zia/pull/299) - Fixed panic with ``zia_url_categories``.

>>>>>>> 313e19f8
## 2.6.6 (November, 23 2023)

### Notes

- Release date: **(November, 23 2023)**
- Supported Terraform version: **v1.x**

### Fixes

- [PR #291](https://github.com/zscaler/terraform-provider-zia/pull/291) - Fixed panic with resource `zia_admin_users` due to API changes.

## 2.6.5 (November, 5 2023)

### Notes

- Release date: **(November, 5 2023)**
- Supported Terraform version: **v1.x**

### Fixes

- [PR #285](https://github.com/zscaler/terraform-provider-zia/pull/285) - Fixed drift within `zia_firewall_filtering_rule` for the attribute `dest_countries`.

## 2.6.3 (October, 18 2023)

### Notes

- Release date: **(October, 18 2023)**
- Supported Terraform version: **v1.x**

### Enhancements

- [PR #278](https://github.com/zscaler/terraform-provider-zia/pull/278) - Provider HTTP Header now includes enhanced ``User-Agent`` information for troubleshooting assistance.
  - i.e ``User-Agent: (darwin arm64) Terraform/1.5.5 Version/2.6.3``
- [PR #283](https://github.com/zscaler/terraform-provider-zia/pull/283) - Upgrade to Zscaler-SDK-GO v2.1.4

## 2.6.2 (September, 19 2023)

### Notes

- Release date: **(September, 19 2023)**
- Supported Terraform version: **v1.x**

### Enhancements

- [PR #276](https://github.com/zscaler/terraform-provider-zia/pull/276) - Added Country code validation for attribute `dest_countries` in the resource `zia_firewall_filtering_rule`. The provider validates the use of proper 2 letter country codes [ISO3166 By Alpha2Code](https://en.wikipedia.org/wiki/ISO_3166-1_alpha-2)

- [PR #276](https://github.com/zscaler/terraform-provider-zia/pull/276) - Added Country name validation for attribute `country` in the resource `zia_location_management`. The provider validates the use uppercase country codes using [ISO-3166-1](https://en.wikipedia.org/wiki/ISO_3166-1)

## 2.6.1 (August, 29 2023)

### Notes

- Release date: **(August, 29 2023)**
- Supported Terraform version: **v1.x**

### Enhancements

- [PR #258](https://github.com/zscaler/terraform-provider-zia/pull/258) Improved geographical coordinates for attributes `latitude` and `longitude` in the resource `zia_traffic_forwarding_static_ip` to ensures that the state always mirrors the backend system's values.

### Fixes

- [PR #259](https://github.com/zscaler/terraform-provider-zia/pull/259) Fixed drift problem within the resource `zia_firewall_filtering_network_service_groups`.
- [PR #266](https://github.com/zscaler/terraform-provider-zia/pull/266) Fixed drift problem within the resource `zia_url_filtering_rules` order attribute

- [PR #260](https://github.com/zscaler/terraform-provider-zia/pull/260) Updated `zia_firewall_filtering_network_service` resource documentation.
!> **NOTE:** Resources of type `PREDEFINED` are built-in resources within the ZIA cloud and must be imported before the Terraform execution. Attempting to update the resource directly will return `DUPLICATE_ITEM` error message. To import a predefined built-in resource use the following command for example: `terraform import zia_firewall_filtering_network_service.this "DHCP"`

## 2.6.0 (August, 1 2023)

### Notes

- Release date: **(August, 1 2023)**
- Supported Terraform version: **v1.x**

### Enhancements

- [PR #257](https://github.com/zscaler/terraform-provider-zia/pull/257) Added New Public ZIA DLP Engine Endpoints (POST/PUT/DELETE)
⚠️ **WARNING:** "Before using the new ``zia_dlp_engines`` resource contact [Zscaler Support](https://help.zscaler.com/login-tickets)." and request the following API methods ``POST``, ``PUT``, and ``DELETE`` to be enabled for your organization.

### Fixes

- [PR #251](https://github.com/zscaler/terraform-provider-zia/pull/251) Added new predefied URL Category ``AI_ML_APPS`` to resource ``resource_zia_url_categories``.
- [PR #253](https://github.com/zscaler/terraform-provider-zia/pull/253) Fixed documentation for resource ``zia_firewall_filtering_destination_groups``

## 2.5.6 (June, 10 2023)

### Notes

- Release date: **(June, 10 2023)**
- Supported Terraform version: **v1.x**

### Fixes

- Updated to Zscaler-SDK-GO v1.5.5. The update improves search mechanisms for ZIA resources, to ensure streamline upstream GET API requests and responses using ``search`` parameter. Notice that not all current API endpoints support the search parameter, in which case, all resources will be returned.

## 2.5.5 (May, 29 2023)

### Notes

- Release date: **(May, 29 2023)**
- Supported Terraform version: **v1.x**

### Fixes

- [PR #244](https://github.com/zscaler/terraform-provider-zia/pull/244) Fix ``zia_user_management`` to ensure when the ``auth_methods``attribute is set, and user password is changed, the provide will re-enroll the user to update the password.

## 2.5.4 (May, 25 2023)

### Notes

- Release date: **(May, 25 2023)**
- Supported Terraform version: **v1.x**

### Fixes

- [PR #234](https://github.com/zscaler/terraform-provider-zia/pull/234) Fix expand functions to ensure correct API response processing across all resource rule creation.

## 2.5.3 (May, 13 2023)

### Notes

- Release date: **(May, 13 2023)**
- Supported Terraform version: **v1.x**

### Fixes

- [PR #231](https://github.com/zscaler/terraform-provider-zia/pull/219) ``zia_dlp_web_rules``: Fixed panic with ``zia_web_dlp_rules`` due to ``dlp_engines`` attribute expand function

## 2.5.2 (May, 1 2023)

### Notes

- Release date: **(May, 1 2023)**
- Supported Terraform version: **v1.x**

### Ehancements

- [PR #224](https://github.com/zscaler/terraform-provider-zia/pull/224) ``zia_dlp_web_rule``: Reduced TimeTicker for faster rule order processing during creation and modifications.
- [PR #224](https://github.com/zscaler/terraform-provider-zia/pull/224) ``zia_dlp_web_rule``: Updated DLP Web Rule documentation with more examples
- [PR #226](https://github.com/zscaler/terraform-provider-zia/pull/226) Expanded ZIA search criteria to include auditor users.
- [PR #227](https://github.com/zscaler/terraform-provider-zia/pull/227) Introduced new attribute ``parent_name`` to the resource ``zia_location_management``. The attribute will allow the ability to search for sublocation resources across multiple parent locations specially when overlapping names are in use. Issue [#223](https://github.com/zscaler/terraform-provider-zia/issues/223)

### Fixes

- [PR #219](https://github.com/zscaler/terraform-provider-zia/pull/219) ``zia_dlp_web_rules``: Fixed drift issues with attributes ``url_categories`` and ``dlp_engines``
- [PR #221](https://github.com/zscaler/terraform-provider-zia/pull/221) ``zia_dlp_dictionary``: Fix DLP dictionary resource when ``phrase`` attribute is not provided
- [PR #228](https://github.com/zscaler/terraform-provider-zia/pull/228) ``zia_dlp_dictionary``: Fixed ``idm_profile_match_accuracy`` attribute to prevent drifts, plus accept ``zia_dlp_idm_profile_lite`` template_id when selecting ``dictionary_type`` INDEXED_DATA_MATCH

## 2.5.1 (April, 12 2023)

### Notes

- Release date: **(April, 12 2023)**
- Supported Terraform version: **v1.x**

### Ehancements

- [PR #213](https://github.com/zscaler/terraform-provider-zia/pull/213) ``zia_location_management``: Added to support to sub-location search within data source. Issue [#209](https://github.com/zscaler/terraform-provider-zia/issues/209)

### Fixes

- [PR #217](https://github.com/zscaler/terraform-provider-zia/pull/217) ``zia_dlp_engines``: Fixed DLP Engine data source to allow search for predefined engines. Issue [#216](https://github.com/zscaler/terraform-provider-zia/issues/216)
- [PR #219](https://github.com/zscaler/terraform-provider-zia/pull/219) ``zia_dlp_web_rules``: DLP Web rule configuration drift for certain attributes when not set in order.

## 2.5.0 (March, 20 2023)

### Notes

- Release date: **(March, 20 2023)**
- Supported Terraform version: **v1.x**

### Ehancements

- [PR #202](https://github.com/zscaler/terraform-provider-zia/pull/202) ``zia_user_management``: Implemented new attribute ``auth_methods``. The attribute supports the following values: ``BASIC`` and/or ``DIGEST``.
- ``zia_location_management``: Implemented new attribute ``basic_auth_enabled``. The supported values are: ``true`` or ``false``

- [PR #202](https://github.com/zscaler/terraform-provider-zia/pull/202) The provider now supports authentication to Zscaler ``preview`` and ``zscalerten`` clouds.

- [PR #211](https://github.com/zscaler/terraform-provider-zia/pull/211) Added new datasource ``zia_location_lite``. This data source can be used to return the "Road Warrior" location, which can then be used in the following resources: ``zia_url_filtering_rules``, ``zia_firewall_filtering_rule`` and ``zia_dlp_web_rules``

- [PR #213](https://github.com/zscaler/terraform-provider-zia/pull/213) Added support to search for sub-location within the resource ``zia_location_management``

### Fixes

- [PR #212](https://github.com/zscaler/terraform-provider-zia/pull/212) ``zia_user_management``: Fixed flattening function to expand group attribute values. Issue [#205](https://github.com/zscaler/terraform-provider-zia/issues/205)

## 2.4.6 (March, 6 2023)

### Notes

- Release date: **(March, 6 2023)**
- Supported Terraform version: **v1.x**

### Fixes

- ``zia_location_management``: Fixed IPv4 Address and IPv4Address range validation.
- ``zia_traffic_forwarding_static_ip``: Fixed Longitude and Latitude computed attributes.
- ``zia_url_categories``: Removed ``Default: false`` attribute to prevent drifts.

## 2.4.5 (March, 2 2023)

### Notes

- Release date: **(March, 2 2023)**
- Supported Terraform version: **v1.x**

### Fixes

- [PR #199](https://github.com/zscaler/terraform-provider-zia/pull/199) Improved ``Timeout`` reorder functions to ensure the rules across the below resources are organized correctly.
  - ``zia_firewall_filtering_rule`

- [PR #200](https://github.com/zscaler/terraform-provider-zia/pull/200) Improved ``Timeout`` reorder functions to ensure the rules across the below resources are organized correctly.
  - ``zia_dlp_web_rules`
  - ``zia_url_filtering_rules`

## 2.4.4 (March, 1 2023)

### Notes

- Release date: **(March, 1 2023)**
- Supported Terraform version: **v1.x**

### Enhancements

- [PR #193](https://github.com/zscaler/terraform-provider-zia/pull/193) Added new following new datasources:
  - ``zia_firewall_filtering_application_services`` The returned values are:
    - ``SKYPEFORBUSINESS``, ``FILE_SHAREPT_ONEDRIVE``, ``EXCHANGEONLINE``, ``M365COMMON``, ``ZOOMMEETING``, ``WEBEXMEETING``, ``WEBEXTEAMS``, ``WEBEXCALLING``, ``RINGCENTRALMEETING``, ``GOTOMEETING``, ``GOTOMEETING_INROOM``, ``LOGMEINMEETING``, ``LOGMEINRESCUE``

  - ``zia_firewall_filtering_application_services_group`` The returned values are:
    - ``OFFICE365``, ``ZOOM``, ``WEBEX``, ``RINGCENTRAL``, ``LOGMEIN``

### Fixes

- [PR #194](https://github.com/zscaler/terraform-provider-zia/pull/194) Improved ``Timeout`` reorder functions to ensure the rules across the below resources are organized correctly.
  - ``zia_dlp_web_rules``
  - ``zia_url_filtering_rules``
  - ``zia_firewall_filtering_rule`

⚠️ **WARNING:** Due to API limitations, we recommend to limit the number of requests to ONE, when configuring the above resources.

  This will allow the API to settle these resources in the correct order. Pushing large batches of security rules at once, may incur in Terraform to Timeout after 20 mins, as it will try to place the rules in the incorrect order. This issue will be addressed in future versions.

In order to accomplish this, make sure you set the
[parallelism](https://www.terraform.io/cli/commands/apply#parallelism-n) value at or
below this limit to prevent performance impacts.

- [PR #195](https://github.com/zscaler/terraform-provider-zia/pull/195) Fixed ``zia_traffic_forwarding_gre_tunnel`` by removing unecessary computed values to prevent drifts.

## 2.4.3 (February, 28 2023)

### Notes

- Release date: **(February, 28 2023)**
- Supported Terraform version: **v1.x**

### Enhancements

- [PR #193](https://github.com/zscaler/terraform-provider-zia/pull/193) Added new following new datasources:
  - ``zia_firewall_filtering_application_services`` The returned values are:
    - ``SKYPEFORBUSINESS``, ``FILE_SHAREPT_ONEDRIVE``, ``EXCHANGEONLINE``, ``M365COMMON``, ``ZOOMMEETING``, ``WEBEXMEETING``, ``WEBEXTEAMS``, ``WEBEXCALLING``, ``RINGCENTRALMEETING``, ``GOTOMEETING``, ``GOTOMEETING_INROOM``, ``LOGMEINMEETING``, ``LOGMEINRESCUE``

  - ``zia_firewall_filtering_application_services_group`` The returned values are:
    - ``OFFICE365``, ``ZOOM``, ``WEBEX``, ``RINGCENTRAL``, ``LOGMEIN``

### Fixes

- [PR #194](https://github.com/zscaler/terraform-provider-zia/pull/194) Improved ``Timeout`` reorder functions to ensure the rules across the below resources are organized correctly.
  - ``zia_dlp_web_rules``
  - ``zia_url_filtering_rules``
  - ``zia_firewall_filtering_rule`

⚠️ **WARNING:** Due to API limitations, we recommend to limit the number of requests to ONE, when configuring the above resources.

  This will allow the API to settle these resources in the correct order. Pushing large batches of security rules at once, may incur in Terraform to Timeout after 20 mins, as it will try to place the rules in the incorrect order. This issue will be addressed in future versions.

In order to accomplish this, make sure you set the
[parallelism](https://www.terraform.io/cli/commands/apply#parallelism-n) value at or
below this limit to prevent performance impacts.

- [PR #195](https://github.com/zscaler/terraform-provider-zia/pull/195) Fixed ``zia_traffic_forwarding_gre_tunnel`` by removing unecessary computed values to prevent drifts.

## 2.4.2 (February, 13 2023)

### Notes

- Release date: **(February, 13 2023)**
- Supported Terraform version: **v1.x**

### Enhancements

- [PR #180](https://github.com/zscaler/terraform-provider-zia/pull/180) Implemented customizable ``Timeouts`` for Create and Update functions to help with rule reorder across the following resources:
  - ``zia_dlp_web_rules``
  - ``zia_url_filtering_rules``
  - ``zia_firewall_filtering_rule``

- [PR #182](https://github.com/zscaler/terraform-provider-zia/pull/182) Implemented validation for ``ocr_enabled`` attribute validation for ``zia_dlp_web_rules``

## 2.4.1 (February, 10 2023)

### Notes

- Release date: **(February, 10 2023)**
- Supported Terraform version: **v1.x**

### Enhancements

- [PR #181](https://github.com/zscaler/terraform-provider-zia/pull/181) Implemented customizable ``Timeouts`` for Create and Update functions to help with rule reorder across the following resources:
  - ``zia_dlp_web_rules``
  - ``zia_url_filtering_rules``
  - ``zia_firewall_filtering_rule``

## 2.4.0 (January, 31 2023)

### Notes

- Release date: **(January, 31 2023)**
- Supported Terraform version: **v1.x**

### Enhancements

- [PR #176](https://github.com/zscaler/terraform-provider-zia/pull/176) Added the following ZIA data sources
  - ``zia_dlp_icap_servers`` - Gets a the list of DLP servers using ICAP
  - ``zia_dlp_incident_receiver_servers`` - Gets a list of DLP Incident Receivers
  - ``zia_dlp_idm_profiles`` - Indexed Document Match (IDM) template (or profile) information.

## 2.3.6 (January, 25 2023)

### Notes

- Release date: **(January, 25 2023)**
- Supported Terraform version: **v1.x**

### Fixes

- [PR #171](https://github.com/zscaler/terraform-provider-zia/pull/171) - Update to Zscaler-Go-SDK to fix bool parameter ``enable_full_logging`` in the ZIA Firewall Filtering resource.
- [PR #174](https://github.com/zscaler/terraform-provider-zia/pull/174) - Fix ``zia_web_rules`` file_types attribute to accept empty values. Also, added new supported file types to the validation fuction.

## 2.3.5 (January, 12 2023)

### Notes

- Release date: **(January, 12 2023)**
- Supported Terraform version: **v1.x**

### Fixes

- [PR #160](https://github.com/zscaler/terraform-provider-zia/pull/160) - Fixed Pagination Issues across all resources

## 2.3.4 (January, 4 2023)

### Notes

- Release date: **(January, 4 2023)**
- Supported Terraform version: **v1.x**

### Fixes

- [PR #168](https://github.com/zscaler/terraform-provider-zia/pull/168) ``zia_firewall_filtering_rule`` Added the following new network applications to validation function
  - ``VMWARE_HORIZON_VIEW``,``ADOBE_CREATIVE_CLOUD``, ``ZOOMINFO``, ``SERVICE_NOW``, ``MS_SSAS``, ``GOOGLE_DNS``, ``CLOUDFLARE_DNS``, ``ADGUARD``, ``QUAD9``, ``OPENDNS``, ``CLEANBROWSING``, ``COMCAST_DNS``, ``NEXTDNS``, ``POWERDNS``,``BLAHDNS``,``SECUREDNS``,``RUBYFISH``,``DOH_UNKNOWN``,``GOOGLE_KEEP``,``AMAZON_CHIME``,``WORKDAY``,``FIFA``,``ROBLOX``,``WANGWANG``,``S7COMM_PLUS``,``DOH``,``AGORA_IO``,``MS_DFSR``,``WS_DISCOVERY``,``STUN``,``FOLDINGATHOME``,``GE_PROCIFY``,``MOXA_ASPP``,``APP_CH``,``GLASSDOOR``,``TINDER``,``BAIDU_TIEBA``,``MIMEDIA``,``FILESANYWHERE``,``HOUSEPARTY``,``GBRIDGE``,``HAMACHI``,``HEXATECH``,``HOTSPOT_SHIELD``,``MEGAPROXY``,``OPERA_VPN``,``SPOTFLUX``,``TUNNELBEAR``,``ZENMATE``, ``OPENGW``, ``VPNOVERDNS``, ``HOXX_VPN``, ``VPN1_COM``, ``SPRINGTECH_VPN``, ``BARRACUDA_VPN``, ``HIDEMAN_VPN``, ``WINDSCRIBE``, ``BROWSEC_VPN``, ``EPIC_BROWSER_VPN``, ``SKYVPN``, ``KPN_TUNNEL``, ``ERSPAN``,``EVASIVE_PROTOCOL``, ``DOTDASH``, ``ADOBE_DOCUMENT_CLOUD``, ``FLIPKART_BOOKS``

- [PR #165](https://github.com/zscaler/terraform-provider-zia/pull/162) ``zia_url_filtering_rules`` Added new URL Categories

## 2.3.3 (January, 1 2023)

### Notes

- Release date: **(January, 1 2023)**
- Supported Terraform version: **v1.x**
## 2.3.2 (December, 30 2022)

### Notes

- Release date: **(December, 30 2022)**
- Supported Terraform version: **v1.x**

### Fixes

- [PR #164](https://github.com/zscaler/terraform-provider-zia/pull/164) Added missing URL Category resource parameters
- [PR #165](https://github.com/zscaler/terraform-provider-zia/pull/162) Added missing new URL Category pre-validation to ``zia_url_filtering_rule`` The new categories are: `DYNAMIC_DNS` and `NEWLY_REVIVED_DOMAINS`

## 2.3.1 (December, 3 2022)

### Notes

- Release date: **(December, 3 2022)**
- Supported Terraform version: **v1.x**

### Fixes

- [PR #150](https://github.com/zscaler/terraform-provider-zia/pull/150) Fixed DLP Web rule resource panic due to incorrect assignment
- [PR #150](https://github.com/zscaler/terraform-provider-zia/pull/150) Fixed DLP Notification Template resource panic due to incorrect assignment
- [PR #151](https://github.com/zscaler/terraform-provider-zia/pull/151) Fixed DLP Dictionary panic due to incorrect assignment

## 2.3.0 (November, 25 2022)

### Notes

- Release date: **(November, 25 2022)**
- Supported Terraform version: **v1.x**

### Fixes

- [PR #147](https://github.com/zscaler/terraform-provider-zia/pull/147) Fixed Read/Update/Delete functions to allow automatic recreation of resources, that have been manually deleted via the UI.
- [PR #147](https://github.com/zscaler/terraform-provider-zia/pull/147) Removed ``deprecated`` helper from ``zia_location_management`` resource.

## 2.2.3 (October, 20 2022)

### Notes

- Release date: **(October, 20 2022)**
- Supported Terraform version: **v1.x**

### Enhancements

- [PR #137](https://github.com/zscaler/terraform-provider-zia/pull/137) Added Customizable Timeouts to zia_activation_status resource.
- [PR #138](https://github.com/zscaler/terraform-provider-zia/pull/138) Added acceptance test to ``zia_activation_status`` data source.

### Fixes

- [PR #134](https://github.com/zscaler/terraform-provider-zia/pull/134) Update to zscaler-sdk-go v0.1.1
- [PR #135](https://github.com/zscaler/terraform-provider-zia/pull/135) Update to zscaler-sdk-go v0.1.2
- [PR #135](https://github.com/zscaler/terraform-provider-zia/pull/135) Added missing parameter ``comment`` to ``zia_traffic_forwarding_static_ips``
- [PR #136](https://github.com/zscaler/terraform-provider-zia/pull/136) Updated Documentation for zia_activation_status resource and data source.

## 2.2.2 (September, 25 2022)

### Notes

- Release date: **(September, 25 2022)**
- Supported Terraform version: **v1.x**

### Fixes

- [PR #130](https://github.com/zscaler/terraform-provider-zia/pull/130) Fix Import Resource By ID

## 2.2.1 (September, 21 2022)

### Notes

- Release date: **(September, 21 2022)**
- Supported Terraform version: **v1.x**

### Fixes

- [PR #127](https://github.com/zscaler/terraform-provider-zia/pull/127) Updated provider to [zscaler-sdk-go v0.0.10](https://github.com/zscaler/zscaler-sdk-go/releases/tag/v0.0.10)
- [PR #127](https://github.com/zscaler/terraform-provider-zia/pull/127) zia_user_management group attribute to hold a list of group IDs as a typeList instead of typeSet.

## 2.2.0

### Notes

- Release date: **(August 19 2022)**
- Supported Terraform version: **v1.x**

- [PR #113](https://github.com/zscaler/terraform-provider-zia/pull/113) Integrated newly created Zscaler GO SDK. Models are now centralized in the repository [zscaler-sdk-go](https://github.com/zscaler/zscaler-sdk-go)

### Fixes

- Terraform import failing for zia_traffic_forwarding_static_ip resource. Search by IP criteria was not implemented.

## 2.1.2

### Notes

- Release date: **(July 19 2022)**
- Supported Terraform version: **v1.x**

### Ehancements

- [PR #110](https://github.com/zscaler/terraform-provider-zia/pull/110) Added Terraform UserAgent for Backend API tracking

### Fixes

- [PR #111](https://github.com/zscaler/terraform-provider-zia/pull/111) Updated Import GPG key in goreleaser to [paultyng/ghaction-import-gpg](https://github.com/paultyng/ghaction-import-gpg)
- [PR #111](https://github.com/zscaler/terraform-provider-zia/pull/111) Updated golangci-lint to use golang 18

## 2.1.1

### Notes

- Release date: **(June, 7 2022)**
- Supported Terraform version: **v1.x**

- Fix: Fixed provider file to include resource and datasource hooks.

### New Features

- `zia_auth_settings_urls` Added new resource to support adding and removing URLs to ZIA exemption list.
- `zia_security_policy_settings` Added new resource to support adding and removing whitelisted and blacklisted URLs to the Advanced Threat Protection feature in ZIA.
  - Important: [API](https://community.zscaler.com/tags/api) limits apply based on the type of URLs being added. The ZIA API today allows: for 25K URL into the denylist and 255 into the allowlist. Refer to the [API](https://community.zscaler.com/tags/api) documentation [Here](https://help.zscaler.com/zia/api)

## 2.1.0

### Notes

- Release date: **(June, 7 2022)**
- Supported Terraform version: **v1.x**

### New Features

- `zia_auth_settings_urls` Added new resource to support adding and removing URLs to ZIA exemption list.
- `zia_security_policy_settings` Added new resource to support adding and removing whitelisted and blacklisted URLs to the Advanced Threat Protection feature in ZIA.

## 2.0.3

### Notes

- Release date: **(May, 18 2022)**
- Supported Terraform version: **v1.x**

### Announcement

The Terraform Provider for Zscaler Internet Access (ZIA) is now officially hosted under Zscaler's GitHub account and published in the Terraform Registry. For more details, visit the Zscaler Community Article [Here](https://community.zscaler.com/t/zpa-and-zia-terraform-providers-now-verified/16675)
Administrators who used previous versions of the provider, and followed instructions to install the binary as a custom provider, must update their provider block as such:

```hcl
terraform {
  required_providers {
    zia = {
      source = "zscaler/zia"
      version = "2.0.3"
    }
  }
}
provider "zia" {}

```

### New Data Sources

- ``zia_dlp_engines`` - [PR#91](https://github.com/zscaler/terraform-provider-zia/pull/91) 🔧

## 2.0.2

### Notes

- Release date: **(May, 17 2022)**
- Supported Terraform version: **v1.x**

### Announcement

The Terraform Provider for Zscaler Internet Access (ZIA) is now officially hosted under Zscaler's GitHub account and published in the Terraform Registry.
Administrators who used previous versions of the provider, and followed instructions to install the binary as a custom provider, must update their provider block as such:

```hcl
terraform {
  required_providers {
    zia = {
      source = "zscaler/zia"
      version = "2.0.3"
    }
  }
}
provider "zia" {}

```

### New Data Sources

- ``zia_dlp_engines`` - [PR#91](https://github.com/zscaler/terraform-provider-zia/pull/91) 🔧

## 2.0.1

### Notes

- Release date: **(April 17, 2022)**
- Supported Terraform version: **v1.x**

### Bug Fixes

Several schema type, expand and flattening function fixes were implemented to prevent undesired plan refresh updates and further provider optimization.

- ``zia_dlp_dictionaries`` - [PR#61](https://github.com/zscaler/terraform-provider-zia/pull/61) 🔧
- ``zia_dlp_web_rules`` - [PR#62](https://github.com/zscaler/terraform-provider-zia/pull/62) 🔧
- ``zia_firewall_filtering_rule`` - Added schema validation ``order`` parameter to ensure value is at least 1. [PR#63](https://github.com/zscaler/terraform-provider-zia/pull/63) 🔧
- ``zia_url_filtering_rules`` - [PR#66](https://github.com/zscaler/terraform-provider-zia/pull/66) 🔧
- ``zia_admin_users`` - [PR#67](https://github.com/zscaler/terraform-provider-zia/pull/67) 🔧
- ``zia_user_management`` - [PR#67](https://github.com/zscaler/terraform-provider-zia/pull/67) 🔧

### Enhancements

1. Updated ZIA API client to validate the corresponding Zscaler cloud name. The previous environment variable ``ZIA_BASE_URL`` was replaced with ``ZIA_CLOUD``. [PR#58](https://github.com/zscaler/terraform-provider-zia/pull/58)

2. The provider now validates the proper Zscaler cloud name. [PR#58](https://github.com/zscaler/terraform-provider-zia/pull/58) For instructions on how to find your Zscaler cloud name, refer to the following help article [Here](https://help.zscaler.com/zia/getting-started-zia-api#RetrieveAPIKey)

3. Added and fixed multiple acceptance tests to easily and routinely verify that Terraform Plugins produce the expected outcome

4. Updated GitHub Actions CI to include both build and acceptance test workflow

5. Added new optimized acceptance tests - [PR#71](https://github.com/zscaler/terraform-provider-zia/pull/71) 🔧

## 2.0.0

### Notes

- Release date: **(February 9, 2022)**
- Supported Terraform version: **v1.x**

### New Resources and DataSources

The ZIA cloud service API  now includes new endpoints in order to fully support Data Loss Prevention (DLP) rule creation and updates. The following Terraform resources and data source have been added:

DATA SOURCES:

- ``data_source_zia_device_group`` [PR#50](https://github.com/zscaler/terraform-provider-zia/pull/50) :rocket:
- ``data_source_zia_dlp_notification_templates``.[PR#53](https://github.com/zscaler/terraform-provider-zia/pull/53) :rocket:
- ``data_source_zia_dlp_web_rules``.[PR#53](https://github.com/zscaler/terraform-provider-zia/pull/53) :rocket:
- ``data_source_zia_dlp_engines``.[PR#53](https://github.com/zscaler/terraform-provider-zia/pull/53) :rocket:

RESOURCES:

- ``resource_zia_dlp_notification_templates``.[PR#53](https://github.com/zscaler/terraform-provider-zia/pull/53):rocket:
- ``resource_zia_dlp_web_rules``.[PR#53](https://github.com/zscaler/terraform-provider-zia/pull/53) :rocket:
- ``resource_zia_dlp_engines``.[PR#53](https://github.com/zscaler/terraform-provider-zia/pull/53) :rocket:

UPDATES:

- Added ``zia_device_groups`` to ``resource_zia_url_filtering_rules``.[PR#51](https://github.com/zscaler/terraform-provider-zia/pull/51) :rocket:

### New Acceptance Tests

- Added multiple acceptance tests to easily and routinely verify that Terraform Plugins produce the expected outcome. [PR#54](https://github.com/zscaler/terraform-provider-zia/pull/51)
- Added GoRelease workflow to GitHub Actions CI/CD for automatic software release.

## 1.0.3

### Notes

- Release date: **(December 28, 2021)**
- Supported Terraform version: **v1.x**

### Bug Fixes

- Fixed issue where Terraform showed that resources had been modified even though nothing had been changed in the upstream resources. [PR#45](https://github.com/zscaler/terraform-provider-zia/pull/45) 🔧

### Enhacements

- Added multiple validators across several resources for better API abstraction and mistake prevention during `terraform apply` [PR#46](https://github.com/zscaler/terraform-provider-zia/pull/46) :rocket:

- The provider now supports the ability to import resources via its `name` and/or `id` property to support easier migration of existing ZIA resources via `terraform import` command.
The  following resources are supported:
  - resource_zia_admin_users - [PR#47](https://github.com/zscaler/terraform-provider-zia/pull/47)] :rocket:
  - resource_zia_dlp_dictionaries - [PR#47](https://github.com/zscaler/terraform-provider-zia/pull/47) :rocket:
  - resource_zia_firewall_filtering_rules - [PR#47](https://github.com/zscaler/terraform-provider-zia/pull/47) :rocket:
  - resource_zia_fw_filtering_ip_destination_groups - [PR#47](https://github.com/zscaler/terraform-provider-zia/pull/47) :rocket:
  - resource_zia_fw_filtering_ip_source_groups - [PR#47](https://github.com/zscaler/terraform-provider-zia/pull/47) :rocket:
  - resource_zia_fw_filtering_network_application_groups - [PR#47](https://github.com/zscaler/terraform-provider-zia/pull/47) :rocket:
  - resource_zia_fw_filtering_network_services_groups - [PR#47](https://github.com/zscaler/terraform-provider-zia/pull/47) :rocket:
  - resource_zia_fw_filtering_network_services - [PR#47](https://github.com/zscaler/terraform-provider-zia/pull/47) :rocket:
  - resource_zia_location_management - [PR#47](https://github.com/zscaler/terraform-provider-zia/pull/47) :rocket:
  - resource_zia_url_categories - [PR#47](https://github.com/zscaler/terraform-provider-zia/pull/47) :rocket:
  - resource_zia_url_filtering_rules - [PR#47](https://github.com/zscaler/terraform-provider-zia/pull/47) :rocket:
  - resource_zia_user_management_users - [PR#47](https://github.com/zscaler/terraform-provider-zia/pull/47) :rocket:

## 1.0.2

### Notes

- Release date: **(November 29, 2021)**
- Supported Terraform version: **v1.x**

### Bug Fixes

- VPN Credentials: Fixed issue where when creating a VPN credential and `type` was set to `IP`, the field `ip_address` was being returned as a non-expected argument. The issue was addressed on [PR#36](https://github.com/zscaler/terraform-provider-zia/pull/36)

- VPN Credentials: Fixed issue where when creating VPN credential and `type` was set to `UFQDN`, the parameter was not being validated if it was empty. The issue was addressed on [PR#36](https://github.com/zscaler/terraform-provider-zia/pull/36)

- VPN Credentials: Removed unsupported VPN Credential types `CN` and `XAUTH`. The issue was addressed on [PR#36](https://github.com/zscaler/terraform-provider-zia/pull/36)

- Location Management: Fixed issue where when creating a sub-location and the `ip_addresses` field was empty or the value was not a valid IPv4 address r IPv4 range, the provider pushed partial configuration and then exited with failure. The new validation function, will check if the `parent_id` has been set to a value greater than `0` and if the `ip_addresses` parameter has been fullfilled. The issue was addressed on [PR#37](https://github.com/zscaler/terraform-provider-zia/pull/37)

### Enhacements

- Static IP: Added ``ForceNew`` option to ``ip_address`` in the schema, so the resource will be destroyed and recreated [PR#40](https://github.com/zscaler/terraform-provider-zia/pull/40)

- VPN Credentials: Added ``ForceNew`` option to ``type`` in the schema, so the resource will be destroyed and recreated if the type of the VPN resource needs to be changed from ``IP`` to ``UFQDN`` and vice-versa [PR#41](https://github.com/zscaler/terraform-provider-zia/pull/41)

# 1.0.0

### Notes

- Release date: **(November, 12 2021)**
- Supported Terraform version: **v1.x**

### Initial Release

### RESOURCE FEATURES

- New Resource: resource_zia_admin_users 🆕
- New Resource: resource_zia_dlp_dictionaries 🆕
- New Resource: resource_zia_firewall_filtering_rules 🆕
- New Resource: resource_zia_fw_filtering_ip_destination_groups 🆕
- New Resource: resource_zia_fw_filtering_ip_source_groups 🆕
- New Resource: resource_zia_fw_filtering_network_application_groups 🆕
- New Resource: resource_zia_fw_filtering_network_services_groups 🆕
- New Resource: resource_zia_fw_filtering_network_services 🆕
- New Resource: resource_zia_location_management 🆕
- New Resource: resource_zia_traffic_forwarding_gre_tunnels 🆕
- New Resource: resource_zia_traffic_forwarding_static_ips 🆕
- New Resource: resource_zia_traffic_forwarding_vpn_credentials 🆕
- New Resource: resource_zia_url_categories 🆕
- New Resource: resource_zia_url_filtering_rules 🆕
- New Resource: resource_zia_user_management_users 🆕

### DATA SOURCE FEATURES

- New Data Source: data_source_zia_admin_roles 🆕
- New Data Source: data_source_zia_admin_users 🆕
- New Data Source: data_source_zia_dlp_dictionaries 🆕
- New Data Source: data_source_zia_firewall_filtering_rules 🆕
- New Data Source: data_source_zia_fw_filtering_ip_destination_groups 🆕
- New Data Source: data_source_zia_fw_filtering_ip_source_groups 🆕
- New Data Source: data_source_zia_fw_filtering_network_application_groups 🆕
- New Data Source: data_source_zia_fw_filtering_network_application 🆕
- New Data Source: data_source_zia_fw_filtering_network_service_groups 🆕
- New Data Source: data_source_zia_fw_filtering_network_services 🆕
- New Data Source: data_source_zia_fw_filtering_time_window 🆕
- New Data Source: data_source_zia_location_groups 🆕
- New Data Source: data_source_zia_location_management 🆕
- New Data Source: data_source_zia_traffic_forwarding_gre_internal_ranges 🆕
- New Data Source: data_source_zia_traffic_forwarding_gre_tunnels 🆕
- New Data Source: data_source_zia_traffic_forwarding_gre_vip_recommended_list 🆕
- New Data Source: data_source_zia_traffic_forwarding_ip_gre_tunnel_info 🆕
- New Data Source: data_source_zia_traffic_forwarding_public_nodes_vips 🆕
- New Data Source: data_source_zia_traffic_forwarding_static_ips 🆕
- New Data Source: data_source_zia_traffic_forwarding_vpn_credentials 🆕
- New Data Source: data_source_zia_url_categories 🆕
- New Data Source: data_source_zia_url_filtering_rules 🆕
- New Data Source: data_source_zia_user_management_departments 🆕
- New Data Source: data_source_zia_user_management_groups 🆕
- New Data Source: data_source_zia_user_management_users 🆕<|MERGE_RESOLUTION|>--- conflicted
+++ resolved
@@ -16,19 +16,11 @@
 
 ---
 
-<<<<<<< HEAD
-## 2.7.0 (December, xx 2023)
-
-### Notes
-
-- Release date: **(December, xx 2023)**
-=======
 ## 2.7.0 (December, 13 2023)
 
 ### Notes
 
 - Release date: **(December, 13 2023)**
->>>>>>> 313e19f8
 - Supported Terraform version: **v1.x**
 
 ### Enhancements
@@ -47,13 +39,10 @@
   - **Sandbox Submission** - `zia_sandbox_file_submission` -  Submits raw or archive files (e.g., ZIP) to the Zscaler service for out-of-band file inspection to generate real-time verdicts for known and unknown files. It leverages capabilities such as Malware Prevention, Advanced Threat Prevention, Sandbox cloud effect, AI/ML-driven file analysis, and integrated third-party threat intelligence feeds to inspect files and classify them as benign or malicious instantaneously.
     ⚠️ **Note:**: The ZIA Terraform provider requires both the `ZIA_CLOUD` and `ZIA_SANDBOX_TOKEN` in order to authenticate to the Zscaler Cloud Sandbox environment. For details on how obtain the API Token visit the Zscaler help portal [About Sandbox API Token](https://help.zscaler.com/zia/about-sandbox-api-token)
 
-<<<<<<< HEAD
-=======
 ### Fixes
 
 - [PR #299](https://github.com/zscaler/terraform-provider-zia/pull/299) - Fixed panic with ``zia_url_categories``.
 
->>>>>>> 313e19f8
 ## 2.6.6 (November, 23 2023)
 
 ### Notes

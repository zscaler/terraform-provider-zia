---
layout: "zscaler"
page_title: "Release Notes"
description: |-
  The Zscaler Internet Access (ZIA) provider Release Notes
---

# ZIA Provider: Release Notes

## USAGE

Track all ZIA Terraform provider's releases. New resources, features, and bug fixes will be tracked here.

---
<<<<<<< HEAD
``Last updated: v2.7.0``

---

## 2.7.0 (November, xx 2023)

### Notes

- Release date: **(November, xx 2023)**
- Supported Terraform version: **v1.x**

### Enhancements

NEW - RESOURCES, DATA SOURCES

- [PR #293](https://github.com/zscaler/terraform-provider-zia/pull/293) - ✨ Added support for ZIA 🆕 Custom ZPA Gateway for use with Forwarding Control policy to forward traffic to ZPA for Source IP Anchoring.
=======
``Last updated: v2.6.6``

---

## 2.6.6 (November, 23 2023)

### Notes

- Release date: **(November, 23 2023)**
- Supported Terraform version: **v1.x**

### Fixes

- [PR #291](https://github.com/zscaler/terraform-provider-zia/pull/291) - Fixed panic with resource `zia_admin_users` due to API changes.

## 2.6.5 (November, 5 2023)

### Notes

- Release date: **(November, 5 2023)**
- Supported Terraform version: **v1.x**

### Fixes

- [PR #285](https://github.com/zscaler/terraform-provider-zia/pull/285) - Fixed drift within `zia_firewall_filtering_rule` for the attribute `dest_countries`.
>>>>>>> 3475b5fc

## 2.6.3 (October, 18 2023)

### Notes

- Release date: **(October, 18 2023)**
- Supported Terraform version: **v1.x**

### Enhancements

- [PR #278](https://github.com/zscaler/terraform-provider-zia/pull/278) - Provider HTTP Header now includes enhanced ``User-Agent`` information for troubleshooting assistance.
  - i.e ``User-Agent: (darwin arm64) Terraform/1.5.5 Version/2.6.3``
- [PR #283](https://github.com/zscaler/terraform-provider-zia/pull/283) - Upgrade to Zscaler-SDK-GO v2.1.4

## 2.6.2 (September, 19 2023)

### Notes

- Release date: **(September, 19 2023)**
- Supported Terraform version: **v1.x**

### Enhancements

- [PR #276](https://github.com/zscaler/terraform-provider-zia/pull/276) - Added Country code validation for attribute `dest_countries` in the resource `zia_firewall_filtering_rule`. The provider validates the use of proper 2 letter country codes [ISO3166 By Alpha2Code](https://en.wikipedia.org/wiki/ISO_3166-1_alpha-2)

- [PR #276](https://github.com/zscaler/terraform-provider-zia/pull/276) - Added Country name validation for attribute `country` in the resource `zia_location_management`. The provider validates the use uppercase country codes using [ISO-3166-1](https://en.wikipedia.org/wiki/ISO_3166-1)

## 2.6.1 (August, 29 2023)

### Notes

- Release date: **(August, 29 2023)**
- Supported Terraform version: **v1.x**

### Enhancements

- [PR #258](https://github.com/zscaler/terraform-provider-zia/pull/258) Improved geographical coordinates for attributes `latitude` and `longitude` in the resource `zia_traffic_forwarding_static_ip` to ensures that the state always mirrors the backend system's values.

### Fixes

- [PR #259](https://github.com/zscaler/terraform-provider-zia/pull/259) Fixed drift problem within the resource `zia_firewall_filtering_network_service_groups`.
- [PR #266](https://github.com/zscaler/terraform-provider-zia/pull/266) Fixed drift problem within the resource `zia_url_filtering_rules` order attribute

- [PR #260](https://github.com/zscaler/terraform-provider-zia/pull/260) Updated `zia_firewall_filtering_network_service` resource documentation.
!> **NOTE:** Resources of type `PREDEFINED` are built-in resources within the ZIA cloud and must be imported before the Terraform execution. Attempting to update the resource directly will return `DUPLICATE_ITEM` error message. To import a predefined built-in resource use the following command for example: `terraform import zia_firewall_filtering_network_service.this "DHCP"`

## 2.6.0 (August, 1 2023)

### Notes

- Release date: **(August, 1 2023)**
- Supported Terraform version: **v1.x**

### Enhancements

- [PR #257](https://github.com/zscaler/terraform-provider-zia/pull/257) Added New Public ZIA DLP Engine Endpoints (POST/PUT/DELETE)
⚠️ **WARNING:** "Before using the new ``zia_dlp_engines`` resource contact [Zscaler Support](https://help.zscaler.com/login-tickets)." and request the following API methods ``POST``, ``PUT``, and ``DELETE`` to be enabled for your organization.

### Fixes

- [PR #251](https://github.com/zscaler/terraform-provider-zia/pull/251) Added new predefied URL Category ``AI_ML_APPS`` to resource ``resource_zia_url_categories``.
- [PR #253](https://github.com/zscaler/terraform-provider-zia/pull/253) Fixed documentation for resource ``zia_firewall_filtering_destination_groups``

## 2.5.6 (June, 10 2023)

### Notes

- Release date: **(June, 10 2023)**
- Supported Terraform version: **v1.x**

### Fixes

- Updated to Zscaler-SDK-GO v1.5.5. The update improves search mechanisms for ZIA resources, to ensure streamline upstream GET API requests and responses using ``search`` parameter. Notice that not all current API endpoints support the search parameter, in which case, all resources will be returned.

## 2.5.5 (May, 29 2023)

### Notes

- Release date: **(May, 29 2023)**
- Supported Terraform version: **v1.x**

### Fixes

- [PR #244](https://github.com/zscaler/terraform-provider-zia/pull/244) Fix ``zia_user_management`` to ensure when the ``auth_methods``attribute is set, and user password is changed, the provide will re-enroll the user to update the password.

## 2.5.4 (May, 25 2023)

### Notes

- Release date: **(May, 25 2023)**
- Supported Terraform version: **v1.x**

### Fixes

- [PR #234](https://github.com/zscaler/terraform-provider-zia/pull/234) Fix expand functions to ensure correct API response processing across all resource rule creation.

## 2.5.3 (May, 13 2023)

### Notes

- Release date: **(May, 13 2023)**
- Supported Terraform version: **v1.x**

### Fixes

- [PR #231](https://github.com/zscaler/terraform-provider-zia/pull/219) ``zia_dlp_web_rules``: Fixed panic with ``zia_web_dlp_rules`` due to ``dlp_engines`` attribute expand function

## 2.5.2 (May, 1 2023)

### Notes

- Release date: **(May, 1 2023)**
- Supported Terraform version: **v1.x**

### Ehancements

- [PR #224](https://github.com/zscaler/terraform-provider-zia/pull/224) ``zia_dlp_web_rule``: Reduced TimeTicker for faster rule order processing during creation and modifications.
- [PR #224](https://github.com/zscaler/terraform-provider-zia/pull/224) ``zia_dlp_web_rule``: Updated DLP Web Rule documentation with more examples
- [PR #226](https://github.com/zscaler/terraform-provider-zia/pull/226) Expanded ZIA search criteria to include auditor users.
- [PR #227](https://github.com/zscaler/terraform-provider-zia/pull/227) Introduced new attribute ``parent_name`` to the resource ``zia_location_management``. The attribute will allow the ability to search for sublocation resources across multiple parent locations specially when overlapping names are in use. Issue [#223](https://github.com/zscaler/terraform-provider-zia/issues/223)

### Fixes

- [PR #219](https://github.com/zscaler/terraform-provider-zia/pull/219) ``zia_dlp_web_rules``: Fixed drift issues with attributes ``url_categories`` and ``dlp_engines``
- [PR #221](https://github.com/zscaler/terraform-provider-zia/pull/221) ``zia_dlp_dictionary``: Fix DLP dictionary resource when ``phrase`` attribute is not provided
- [PR #228](https://github.com/zscaler/terraform-provider-zia/pull/228) ``zia_dlp_dictionary``: Fixed ``idm_profile_match_accuracy`` attribute to prevent drifts, plus accept ``zia_dlp_idm_profile_lite`` template_id when selecting ``dictionary_type`` INDEXED_DATA_MATCH

## 2.5.1 (April, 12 2023)

### Notes

- Release date: **(April, 12 2023)**
- Supported Terraform version: **v1.x**

### Ehancements

- [PR #213](https://github.com/zscaler/terraform-provider-zia/pull/213) ``zia_location_management``: Added to support to sub-location search within data source. Issue [#209](https://github.com/zscaler/terraform-provider-zia/issues/209)

### Fixes

- [PR #217](https://github.com/zscaler/terraform-provider-zia/pull/217) ``zia_dlp_engines``: Fixed DLP Engine data source to allow search for predefined engines. Issue [#216](https://github.com/zscaler/terraform-provider-zia/issues/216)
- [PR #219](https://github.com/zscaler/terraform-provider-zia/pull/219) ``zia_dlp_web_rules``: DLP Web rule configuration drift for certain attributes when not set in order.

## 2.5.0 (March, 20 2023)

### Notes

- Release date: **(March, 20 2023)**
- Supported Terraform version: **v1.x**

### Ehancements

- [PR #202](https://github.com/zscaler/terraform-provider-zia/pull/202) ``zia_user_management``: Implemented new attribute ``auth_methods``. The attribute supports the following values: ``BASIC`` and/or ``DIGEST``.
- ``zia_location_management``: Implemented new attribute ``basic_auth_enabled``. The supported values are: ``true`` or ``false``

- [PR #202](https://github.com/zscaler/terraform-provider-zia/pull/202) The provider now supports authentication to Zscaler ``preview`` and ``zscalerten`` clouds.

- [PR #211](https://github.com/zscaler/terraform-provider-zia/pull/211) Added new datasource ``zia_location_lite``. This data source can be used to return the "Road Warrior" location, which can then be used in the following resources: ``zia_url_filtering_rules``, ``zia_firewall_filtering_rule`` and ``zia_dlp_web_rules``

- [PR #213](https://github.com/zscaler/terraform-provider-zia/pull/213) Added support to search for sub-location within the resource ``zia_location_management``

### Fixes

- [PR #212](https://github.com/zscaler/terraform-provider-zia/pull/212) ``zia_user_management``: Fixed flattening function to expand group attribute values. Issue [#205](https://github.com/zscaler/terraform-provider-zia/issues/205)

## 2.4.6 (March, 6 2023)

### Notes

- Release date: **(March, 6 2023)**
- Supported Terraform version: **v1.x**

### Fixes

- ``zia_location_management``: Fixed IPv4 Address and IPv4Address range validation.
- ``zia_traffic_forwarding_static_ip``: Fixed Longitude and Latitude computed attributes.
- ``zia_url_categories``: Removed ``Default: false`` attribute to prevent drifts.

## 2.4.5 (March, 2 2023)

### Notes

- Release date: **(March, 2 2023)**
- Supported Terraform version: **v1.x**

### Fixes

- [PR #199](https://github.com/zscaler/terraform-provider-zia/pull/199) Improved ``Timeout`` reorder functions to ensure the rules across the below resources are organized correctly.
  - ``zia_firewall_filtering_rule`

- [PR #200](https://github.com/zscaler/terraform-provider-zia/pull/200) Improved ``Timeout`` reorder functions to ensure the rules across the below resources are organized correctly.
  - ``zia_dlp_web_rules`
  - ``zia_url_filtering_rules`

## 2.4.4 (March, 1 2023)

### Notes

- Release date: **(March, 1 2023)**
- Supported Terraform version: **v1.x**

### Enhancements

- [PR #193](https://github.com/zscaler/terraform-provider-zia/pull/193) Added new following new datasources:
  - ``zia_firewall_filtering_application_services`` The returned values are:
    - ``SKYPEFORBUSINESS``, ``FILE_SHAREPT_ONEDRIVE``, ``EXCHANGEONLINE``, ``M365COMMON``, ``ZOOMMEETING``, ``WEBEXMEETING``, ``WEBEXTEAMS``, ``WEBEXCALLING``, ``RINGCENTRALMEETING``, ``GOTOMEETING``, ``GOTOMEETING_INROOM``, ``LOGMEINMEETING``, ``LOGMEINRESCUE``

  - ``zia_firewall_filtering_application_services_group`` The returned values are:
    - ``OFFICE365``, ``ZOOM``, ``WEBEX``, ``RINGCENTRAL``, ``LOGMEIN``

### Fixes

- [PR #194](https://github.com/zscaler/terraform-provider-zia/pull/194) Improved ``Timeout`` reorder functions to ensure the rules across the below resources are organized correctly.
  - ``zia_dlp_web_rules``
  - ``zia_url_filtering_rules``
  - ``zia_firewall_filtering_rule`

⚠️ **WARNING:** Due to API limitations, we recommend to limit the number of requests to ONE, when configuring the above resources.

  This will allow the API to settle these resources in the correct order. Pushing large batches of security rules at once, may incur in Terraform to Timeout after 20 mins, as it will try to place the rules in the incorrect order. This issue will be addressed in future versions.

In order to accomplish this, make sure you set the
[parallelism](https://www.terraform.io/cli/commands/apply#parallelism-n) value at or
below this limit to prevent performance impacts.

- [PR #195](https://github.com/zscaler/terraform-provider-zia/pull/195) Fixed ``zia_traffic_forwarding_gre_tunnel`` by removing unecessary computed values to prevent drifts.

## 2.4.3 (February, 28 2023)

### Notes

- Release date: **(February, 28 2023)**
- Supported Terraform version: **v1.x**

### Enhancements

- [PR #193](https://github.com/zscaler/terraform-provider-zia/pull/193) Added new following new datasources:
  - ``zia_firewall_filtering_application_services`` The returned values are:
    - ``SKYPEFORBUSINESS``, ``FILE_SHAREPT_ONEDRIVE``, ``EXCHANGEONLINE``, ``M365COMMON``, ``ZOOMMEETING``, ``WEBEXMEETING``, ``WEBEXTEAMS``, ``WEBEXCALLING``, ``RINGCENTRALMEETING``, ``GOTOMEETING``, ``GOTOMEETING_INROOM``, ``LOGMEINMEETING``, ``LOGMEINRESCUE``

  - ``zia_firewall_filtering_application_services_group`` The returned values are:
    - ``OFFICE365``, ``ZOOM``, ``WEBEX``, ``RINGCENTRAL``, ``LOGMEIN``

### Fixes

- [PR #194](https://github.com/zscaler/terraform-provider-zia/pull/194) Improved ``Timeout`` reorder functions to ensure the rules across the below resources are organized correctly.
  - ``zia_dlp_web_rules``
  - ``zia_url_filtering_rules``
  - ``zia_firewall_filtering_rule`

⚠️ **WARNING:** Due to API limitations, we recommend to limit the number of requests to ONE, when configuring the above resources.

  This will allow the API to settle these resources in the correct order. Pushing large batches of security rules at once, may incur in Terraform to Timeout after 20 mins, as it will try to place the rules in the incorrect order. This issue will be addressed in future versions.

In order to accomplish this, make sure you set the
[parallelism](https://www.terraform.io/cli/commands/apply#parallelism-n) value at or
below this limit to prevent performance impacts.

- [PR #195](https://github.com/zscaler/terraform-provider-zia/pull/195) Fixed ``zia_traffic_forwarding_gre_tunnel`` by removing unecessary computed values to prevent drifts.

## 2.4.2 (February, 13 2023)

### Notes

- Release date: **(February, 13 2023)**
- Supported Terraform version: **v1.x**

### Enhancements

- [PR #180](https://github.com/zscaler/terraform-provider-zia/pull/180) Implemented customizable ``Timeouts`` for Create and Update functions to help with rule reorder across the following resources:
  - ``zia_dlp_web_rules``
  - ``zia_url_filtering_rules``
  - ``zia_firewall_filtering_rule``

- [PR #182](https://github.com/zscaler/terraform-provider-zia/pull/182) Implemented validation for ``ocr_enabled`` attribute validation for ``zia_dlp_web_rules``

## 2.4.1 (February, 10 2023)

### Notes

- Release date: **(February, 10 2023)**
- Supported Terraform version: **v1.x**

### Enhancements

- [PR #181](https://github.com/zscaler/terraform-provider-zia/pull/181) Implemented customizable ``Timeouts`` for Create and Update functions to help with rule reorder across the following resources:
  - ``zia_dlp_web_rules``
  - ``zia_url_filtering_rules``
  - ``zia_firewall_filtering_rule``

## 2.4.0 (January, 31 2023)

### Notes

- Release date: **(January, 31 2023)**
- Supported Terraform version: **v1.x**

### Enhancements

- [PR #176](https://github.com/zscaler/terraform-provider-zia/pull/176) Added the following ZIA data sources
  - ``zia_dlp_icap_servers`` - Gets a the list of DLP servers using ICAP
  - ``zia_dlp_incident_receiver_servers`` - Gets a list of DLP Incident Receivers
  - ``zia_dlp_idm_profiles`` - Indexed Document Match (IDM) template (or profile) information.

## 2.3.6 (January, 25 2023)

### Notes

- Release date: **(January, 25 2023)**
- Supported Terraform version: **v1.x**

### Fixes

- [PR #171](https://github.com/zscaler/terraform-provider-zia/pull/171) - Update to Zscaler-Go-SDK to fix bool parameter ``enable_full_logging`` in the ZIA Firewall Filtering resource.
- [PR #174](https://github.com/zscaler/terraform-provider-zia/pull/174) - Fix ``zia_web_rules`` file_types attribute to accept empty values. Also, added new supported file types to the validation fuction.

## 2.3.5 (January, 12 2023)

### Notes

- Release date: **(January, 12 2023)**
- Supported Terraform version: **v1.x**

### Fixes

- [PR #160](https://github.com/zscaler/terraform-provider-zia/pull/160) - Fixed Pagination Issues across all resources

## 2.3.4 (January, 4 2023)

### Notes

- Release date: **(January, 4 2023)**
- Supported Terraform version: **v1.x**

### Fixes

- [PR #168](https://github.com/zscaler/terraform-provider-zia/pull/168) ``zia_firewall_filtering_rule`` Added the following new network applications to validation function
  - ``VMWARE_HORIZON_VIEW``,``ADOBE_CREATIVE_CLOUD``, ``ZOOMINFO``, ``SERVICE_NOW``, ``MS_SSAS``, ``GOOGLE_DNS``, ``CLOUDFLARE_DNS``, ``ADGUARD``, ``QUAD9``, ``OPENDNS``, ``CLEANBROWSING``, ``COMCAST_DNS``, ``NEXTDNS``, ``POWERDNS``,``BLAHDNS``,``SECUREDNS``,``RUBYFISH``,``DOH_UNKNOWN``,``GOOGLE_KEEP``,``AMAZON_CHIME``,``WORKDAY``,``FIFA``,``ROBLOX``,``WANGWANG``,``S7COMM_PLUS``,``DOH``,``AGORA_IO``,``MS_DFSR``,``WS_DISCOVERY``,``STUN``,``FOLDINGATHOME``,``GE_PROCIFY``,``MOXA_ASPP``,``APP_CH``,``GLASSDOOR``,``TINDER``,``BAIDU_TIEBA``,``MIMEDIA``,``FILESANYWHERE``,``HOUSEPARTY``,``GBRIDGE``,``HAMACHI``,``HEXATECH``,``HOTSPOT_SHIELD``,``MEGAPROXY``,``OPERA_VPN``,``SPOTFLUX``,``TUNNELBEAR``,``ZENMATE``, ``OPENGW``, ``VPNOVERDNS``, ``HOXX_VPN``, ``VPN1_COM``, ``SPRINGTECH_VPN``, ``BARRACUDA_VPN``, ``HIDEMAN_VPN``, ``WINDSCRIBE``, ``BROWSEC_VPN``, ``EPIC_BROWSER_VPN``, ``SKYVPN``, ``KPN_TUNNEL``, ``ERSPAN``,``EVASIVE_PROTOCOL``, ``DOTDASH``, ``ADOBE_DOCUMENT_CLOUD``, ``FLIPKART_BOOKS``

- [PR #165](https://github.com/zscaler/terraform-provider-zia/pull/162) ``zia_url_filtering_rules`` Added new URL Categories

## 2.3.3 (January, 1 2023)

### Notes

- Release date: **(January, 1 2023)**
- Supported Terraform version: **v1.x**
## 2.3.2 (December, 30 2022)

### Notes

- Release date: **(December, 30 2022)**
- Supported Terraform version: **v1.x**

### Fixes

- [PR #164](https://github.com/zscaler/terraform-provider-zia/pull/164) Added missing URL Category resource parameters
- [PR #165](https://github.com/zscaler/terraform-provider-zia/pull/162) Added missing new URL Category pre-validation to ``zia_url_filtering_rule`` The new categories are: `DYNAMIC_DNS` and `NEWLY_REVIVED_DOMAINS`

## 2.3.1 (December, 3 2022)

### Notes

- Release date: **(December, 3 2022)**
- Supported Terraform version: **v1.x**

### Fixes

- [PR #150](https://github.com/zscaler/terraform-provider-zia/pull/150) Fixed DLP Web rule resource panic due to incorrect assignment
- [PR #150](https://github.com/zscaler/terraform-provider-zia/pull/150) Fixed DLP Notification Template resource panic due to incorrect assignment
- [PR #151](https://github.com/zscaler/terraform-provider-zia/pull/151) Fixed DLP Dictionary panic due to incorrect assignment

## 2.3.0 (November, 25 2022)

### Notes

- Release date: **(November, 25 2022)**
- Supported Terraform version: **v1.x**

### Fixes

- [PR #147](https://github.com/zscaler/terraform-provider-zia/pull/147) Fixed Read/Update/Delete functions to allow automatic recreation of resources, that have been manually deleted via the UI.
- [PR #147](https://github.com/zscaler/terraform-provider-zia/pull/147) Removed ``deprecated`` helper from ``zia_location_management`` resource.

## 2.2.3 (October, 20 2022)

### Notes

- Release date: **(October, 20 2022)**
- Supported Terraform version: **v1.x**

### Enhancements

- [PR #137](https://github.com/zscaler/terraform-provider-zia/pull/137) Added Customizable Timeouts to zia_activation_status resource.
- [PR #138](https://github.com/zscaler/terraform-provider-zia/pull/138) Added acceptance test to ``zia_activation_status`` data source.

### Fixes

- [PR #134](https://github.com/zscaler/terraform-provider-zia/pull/134) Update to zscaler-sdk-go v0.1.1
- [PR #135](https://github.com/zscaler/terraform-provider-zia/pull/135) Update to zscaler-sdk-go v0.1.2
- [PR #135](https://github.com/zscaler/terraform-provider-zia/pull/135) Added missing parameter ``comment`` to ``zia_traffic_forwarding_static_ips``
- [PR #136](https://github.com/zscaler/terraform-provider-zia/pull/136) Updated Documentation for zia_activation_status resource and data source.

## 2.2.2 (September, 25 2022)

### Notes

- Release date: **(September, 25 2022)**
- Supported Terraform version: **v1.x**

### Fixes

- [PR #130](https://github.com/zscaler/terraform-provider-zia/pull/130) Fix Import Resource By ID

## 2.2.1 (September, 21 2022)

### Notes

- Release date: **(September, 21 2022)**
- Supported Terraform version: **v1.x**

### Fixes

- [PR #127](https://github.com/zscaler/terraform-provider-zia/pull/127) Updated provider to [zscaler-sdk-go v0.0.10](https://github.com/zscaler/zscaler-sdk-go/releases/tag/v0.0.10)
- [PR #127](https://github.com/zscaler/terraform-provider-zia/pull/127) zia_user_management group attribute to hold a list of group IDs as a typeList instead of typeSet.

## 2.2.0

### Notes

- Release date: **(August 19 2022)**
- Supported Terraform version: **v1.x**

- [PR #113](https://github.com/zscaler/terraform-provider-zia/pull/113) Integrated newly created Zscaler GO SDK. Models are now centralized in the repository [zscaler-sdk-go](https://github.com/zscaler/zscaler-sdk-go)

### Fixes

- Terraform import failing for zia_traffic_forwarding_static_ip resource. Search by IP criteria was not implemented.

## 2.1.2

### Notes

- Release date: **(July 19 2022)**
- Supported Terraform version: **v1.x**

### Ehancements

- [PR #110](https://github.com/zscaler/terraform-provider-zia/pull/110) Added Terraform UserAgent for Backend API tracking

### Fixes

- [PR #111](https://github.com/zscaler/terraform-provider-zia/pull/111) Updated Import GPG key in goreleaser to [paultyng/ghaction-import-gpg](https://github.com/paultyng/ghaction-import-gpg)
- [PR #111](https://github.com/zscaler/terraform-provider-zia/pull/111) Updated golangci-lint to use golang 18

## 2.1.1

### Notes

- Release date: **(June, 7 2022)**
- Supported Terraform version: **v1.x**

- Fix: Fixed provider file to include resource and datasource hooks.

### New Features

- `zia_auth_settings_urls` Added new resource to support adding and removing URLs to ZIA exemption list.
- `zia_security_policy_settings` Added new resource to support adding and removing whitelisted and blacklisted URLs to the Advanced Threat Protection feature in ZIA.
  - Important: [API](https://community.zscaler.com/tags/api) limits apply based on the type of URLs being added. The ZIA API today allows: for 25K URL into the denylist and 255 into the allowlist. Refer to the [API](https://community.zscaler.com/tags/api) documentation [Here](https://help.zscaler.com/zia/api)

## 2.1.0

### Notes

- Release date: **(June, 7 2022)**
- Supported Terraform version: **v1.x**

### New Features

- `zia_auth_settings_urls` Added new resource to support adding and removing URLs to ZIA exemption list.
- `zia_security_policy_settings` Added new resource to support adding and removing whitelisted and blacklisted URLs to the Advanced Threat Protection feature in ZIA.

## 2.0.3

### Notes

- Release date: **(May, 18 2022)**
- Supported Terraform version: **v1.x**

### Announcement

The Terraform Provider for Zscaler Internet Access (ZIA) is now officially hosted under Zscaler's GitHub account and published in the Terraform Registry. For more details, visit the Zscaler Community Article [Here](https://community.zscaler.com/t/zpa-and-zia-terraform-providers-now-verified/16675)
Administrators who used previous versions of the provider, and followed instructions to install the binary as a custom provider, must update their provider block as such:

```hcl
terraform {
  required_providers {
    zia = {
      source = "zscaler/zia"
      version = "2.0.3"
    }
  }
}
provider "zia" {}

```

### New Data Sources

- ``zia_dlp_engines`` - [PR#91](https://github.com/zscaler/terraform-provider-zia/pull/91) 🔧

## 2.0.2

### Notes

- Release date: **(May, 17 2022)**
- Supported Terraform version: **v1.x**

### Announcement

The Terraform Provider for Zscaler Internet Access (ZIA) is now officially hosted under Zscaler's GitHub account and published in the Terraform Registry.
Administrators who used previous versions of the provider, and followed instructions to install the binary as a custom provider, must update their provider block as such:

```hcl
terraform {
  required_providers {
    zia = {
      source = "zscaler/zia"
      version = "2.0.3"
    }
  }
}
provider "zia" {}

```

### New Data Sources

- ``zia_dlp_engines`` - [PR#91](https://github.com/zscaler/terraform-provider-zia/pull/91) 🔧

## 2.0.1

### Notes

- Release date: **(April 17, 2022)**
- Supported Terraform version: **v1.x**

### Bug Fixes

Several schema type, expand and flattening function fixes were implemented to prevent undesired plan refresh updates and further provider optimization.

- ``zia_dlp_dictionaries`` - [PR#61](https://github.com/zscaler/terraform-provider-zia/pull/61) 🔧
- ``zia_dlp_web_rules`` - [PR#62](https://github.com/zscaler/terraform-provider-zia/pull/62) 🔧
- ``zia_firewall_filtering_rule`` - Added schema validation ``order`` parameter to ensure value is at least 1. [PR#63](https://github.com/zscaler/terraform-provider-zia/pull/63) 🔧
- ``zia_url_filtering_rules`` - [PR#66](https://github.com/zscaler/terraform-provider-zia/pull/66) 🔧
- ``zia_admin_users`` - [PR#67](https://github.com/zscaler/terraform-provider-zia/pull/67) 🔧
- ``zia_user_management`` - [PR#67](https://github.com/zscaler/terraform-provider-zia/pull/67) 🔧

### Enhancements

1. Updated ZIA API client to validate the corresponding Zscaler cloud name. The previous environment variable ``ZIA_BASE_URL`` was replaced with ``ZIA_CLOUD``. [PR#58](https://github.com/zscaler/terraform-provider-zia/pull/58)

2. The provider now validates the proper Zscaler cloud name. [PR#58](https://github.com/zscaler/terraform-provider-zia/pull/58) For instructions on how to find your Zscaler cloud name, refer to the following help article [Here](https://help.zscaler.com/zia/getting-started-zia-api#RetrieveAPIKey)

3. Added and fixed multiple acceptance tests to easily and routinely verify that Terraform Plugins produce the expected outcome

4. Updated GitHub Actions CI to include both build and acceptance test workflow

5. Added new optimized acceptance tests - [PR#71](https://github.com/zscaler/terraform-provider-zia/pull/71) 🔧

## 2.0.0

### Notes

- Release date: **(February 9, 2022)**
- Supported Terraform version: **v1.x**

### New Resources and DataSources

The ZIA cloud service API  now includes new endpoints in order to fully support Data Loss Prevention (DLP) rule creation and updates. The following Terraform resources and data source have been added:

DATA SOURCES:

- ``data_source_zia_device_group`` [PR#50](https://github.com/zscaler/terraform-provider-zia/pull/50) :rocket:
- ``data_source_zia_dlp_notification_templates``.[PR#53](https://github.com/zscaler/terraform-provider-zia/pull/53) :rocket:
- ``data_source_zia_dlp_web_rules``.[PR#53](https://github.com/zscaler/terraform-provider-zia/pull/53) :rocket:
- ``data_source_zia_dlp_engines``.[PR#53](https://github.com/zscaler/terraform-provider-zia/pull/53) :rocket:

RESOURCES:

- ``resource_zia_dlp_notification_templates``.[PR#53](https://github.com/zscaler/terraform-provider-zia/pull/53):rocket:
- ``resource_zia_dlp_web_rules``.[PR#53](https://github.com/zscaler/terraform-provider-zia/pull/53) :rocket:
- ``resource_zia_dlp_engines``.[PR#53](https://github.com/zscaler/terraform-provider-zia/pull/53) :rocket:

UPDATES:

- Added ``zia_device_groups`` to ``resource_zia_url_filtering_rules``.[PR#51](https://github.com/zscaler/terraform-provider-zia/pull/51) :rocket:

### New Acceptance Tests

- Added multiple acceptance tests to easily and routinely verify that Terraform Plugins produce the expected outcome. [PR#54](https://github.com/zscaler/terraform-provider-zia/pull/51)
- Added GoRelease workflow to GitHub Actions CI/CD for automatic software release.

## 1.0.3

### Notes

- Release date: **(December 28, 2021)**
- Supported Terraform version: **v1.x**

### Bug Fixes

- Fixed issue where Terraform showed that resources had been modified even though nothing had been changed in the upstream resources. [PR#45](https://github.com/zscaler/terraform-provider-zia/pull/45) 🔧

### Enhacements

- Added multiple validators across several resources for better API abstraction and mistake prevention during `terraform apply` [PR#46](https://github.com/zscaler/terraform-provider-zia/pull/46) :rocket:

- The provider now supports the ability to import resources via its `name` and/or `id` property to support easier migration of existing ZIA resources via `terraform import` command.
The  following resources are supported:
  - resource_zia_admin_users - [PR#47](https://github.com/zscaler/terraform-provider-zia/pull/47)] :rocket:
  - resource_zia_dlp_dictionaries - [PR#47](https://github.com/zscaler/terraform-provider-zia/pull/47) :rocket:
  - resource_zia_firewall_filtering_rules - [PR#47](https://github.com/zscaler/terraform-provider-zia/pull/47) :rocket:
  - resource_zia_fw_filtering_ip_destination_groups - [PR#47](https://github.com/zscaler/terraform-provider-zia/pull/47) :rocket:
  - resource_zia_fw_filtering_ip_source_groups - [PR#47](https://github.com/zscaler/terraform-provider-zia/pull/47) :rocket:
  - resource_zia_fw_filtering_network_application_groups - [PR#47](https://github.com/zscaler/terraform-provider-zia/pull/47) :rocket:
  - resource_zia_fw_filtering_network_services_groups - [PR#47](https://github.com/zscaler/terraform-provider-zia/pull/47) :rocket:
  - resource_zia_fw_filtering_network_services - [PR#47](https://github.com/zscaler/terraform-provider-zia/pull/47) :rocket:
  - resource_zia_location_management - [PR#47](https://github.com/zscaler/terraform-provider-zia/pull/47) :rocket:
  - resource_zia_url_categories - [PR#47](https://github.com/zscaler/terraform-provider-zia/pull/47) :rocket:
  - resource_zia_url_filtering_rules - [PR#47](https://github.com/zscaler/terraform-provider-zia/pull/47) :rocket:
  - resource_zia_user_management_users - [PR#47](https://github.com/zscaler/terraform-provider-zia/pull/47) :rocket:

## 1.0.2

### Notes

- Release date: **(November 29, 2021)**
- Supported Terraform version: **v1.x**

### Bug Fixes

- VPN Credentials: Fixed issue where when creating a VPN credential and `type` was set to `IP`, the field `ip_address` was being returned as a non-expected argument. The issue was addressed on [PR#36](https://github.com/zscaler/terraform-provider-zia/pull/36)

- VPN Credentials: Fixed issue where when creating VPN credential and `type` was set to `UFQDN`, the parameter was not being validated if it was empty. The issue was addressed on [PR#36](https://github.com/zscaler/terraform-provider-zia/pull/36)

- VPN Credentials: Removed unsupported VPN Credential types `CN` and `XAUTH`. The issue was addressed on [PR#36](https://github.com/zscaler/terraform-provider-zia/pull/36)

- Location Management: Fixed issue where when creating a sub-location and the `ip_addresses` field was empty or the value was not a valid IPv4 address r IPv4 range, the provider pushed partial configuration and then exited with failure. The new validation function, will check if the `parent_id` has been set to a value greater than `0` and if the `ip_addresses` parameter has been fullfilled. The issue was addressed on [PR#37](https://github.com/zscaler/terraform-provider-zia/pull/37)

### Enhacements

- Static IP: Added ``ForceNew`` option to ``ip_address`` in the schema, so the resource will be destroyed and recreated [PR#40](https://github.com/zscaler/terraform-provider-zia/pull/40)

- VPN Credentials: Added ``ForceNew`` option to ``type`` in the schema, so the resource will be destroyed and recreated if the type of the VPN resource needs to be changed from ``IP`` to ``UFQDN`` and vice-versa [PR#41](https://github.com/zscaler/terraform-provider-zia/pull/41)

# 1.0.0

### Notes

- Release date: **(November, 12 2021)**
- Supported Terraform version: **v1.x**

### Initial Release

### RESOURCE FEATURES

- New Resource: resource_zia_admin_users 🆕
- New Resource: resource_zia_dlp_dictionaries 🆕
- New Resource: resource_zia_firewall_filtering_rules 🆕
- New Resource: resource_zia_fw_filtering_ip_destination_groups 🆕
- New Resource: resource_zia_fw_filtering_ip_source_groups 🆕
- New Resource: resource_zia_fw_filtering_network_application_groups 🆕
- New Resource: resource_zia_fw_filtering_network_services_groups 🆕
- New Resource: resource_zia_fw_filtering_network_services 🆕
- New Resource: resource_zia_location_management 🆕
- New Resource: resource_zia_traffic_forwarding_gre_tunnels 🆕
- New Resource: resource_zia_traffic_forwarding_static_ips 🆕
- New Resource: resource_zia_traffic_forwarding_vpn_credentials 🆕
- New Resource: resource_zia_url_categories 🆕
- New Resource: resource_zia_url_filtering_rules 🆕
- New Resource: resource_zia_user_management_users 🆕

### DATA SOURCE FEATURES

- New Data Source: data_source_zia_admin_roles 🆕
- New Data Source: data_source_zia_admin_users 🆕
- New Data Source: data_source_zia_dlp_dictionaries 🆕
- New Data Source: data_source_zia_firewall_filtering_rules 🆕
- New Data Source: data_source_zia_fw_filtering_ip_destination_groups 🆕
- New Data Source: data_source_zia_fw_filtering_ip_source_groups 🆕
- New Data Source: data_source_zia_fw_filtering_network_application_groups 🆕
- New Data Source: data_source_zia_fw_filtering_network_application 🆕
- New Data Source: data_source_zia_fw_filtering_network_service_groups 🆕
- New Data Source: data_source_zia_fw_filtering_network_services 🆕
- New Data Source: data_source_zia_fw_filtering_time_window 🆕
- New Data Source: data_source_zia_location_groups 🆕
- New Data Source: data_source_zia_location_management 🆕
- New Data Source: data_source_zia_traffic_forwarding_gre_internal_ranges 🆕
- New Data Source: data_source_zia_traffic_forwarding_gre_tunnels 🆕
- New Data Source: data_source_zia_traffic_forwarding_gre_vip_recommended_list 🆕
- New Data Source: data_source_zia_traffic_forwarding_ip_gre_tunnel_info 🆕
- New Data Source: data_source_zia_traffic_forwarding_public_nodes_vips 🆕
- New Data Source: data_source_zia_traffic_forwarding_static_ips 🆕
- New Data Source: data_source_zia_traffic_forwarding_vpn_credentials 🆕
- New Data Source: data_source_zia_url_categories 🆕
- New Data Source: data_source_zia_url_filtering_rules 🆕
- New Data Source: data_source_zia_user_management_departments 🆕
- New Data Source: data_source_zia_user_management_groups 🆕
- New Data Source: data_source_zia_user_management_users 🆕<|MERGE_RESOLUTION|>--- conflicted
+++ resolved
@@ -12,16 +12,15 @@
 Track all ZIA Terraform provider's releases. New resources, features, and bug fixes will be tracked here.
 
 ---
-<<<<<<< HEAD
 ``Last updated: v2.7.0``
 
 ---
 
-## 2.7.0 (November, xx 2023)
-
-### Notes
-
-- Release date: **(November, xx 2023)**
+## 2.7.0 (December, xx 2023)
+
+### Notes
+
+- Release date: **(December, xx 2023)**
 - Supported Terraform version: **v1.x**
 
 ### Enhancements
@@ -29,10 +28,7 @@
 NEW - RESOURCES, DATA SOURCES
 
 - [PR #293](https://github.com/zscaler/terraform-provider-zia/pull/293) - ✨ Added support for ZIA 🆕 Custom ZPA Gateway for use with Forwarding Control policy to forward traffic to ZPA for Source IP Anchoring.
-=======
-``Last updated: v2.6.6``
-
----
+- [PR #294](https://github.com/zscaler/terraform-provider-zia/pull/294) - ✨ Added support for ZIA 🆕 Forwarding Control Rule configuration.
 
 ## 2.6.6 (November, 23 2023)
 
@@ -55,7 +51,6 @@
 ### Fixes
 
 - [PR #285](https://github.com/zscaler/terraform-provider-zia/pull/285) - Fixed drift within `zia_firewall_filtering_rule` for the attribute `dest_countries`.
->>>>>>> 3475b5fc
 
 ## 2.6.3 (October, 18 2023)
 

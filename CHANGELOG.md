# Changelog

<<<<<<< HEAD
## 2.7.0 (December, xx 2023)

### Notes

- Release date: **(December, xx 2023)**
=======
## 2.6.6 (November, 23 2023)

### Notes

- Release date: **(November, 23 2023)**
- Supported Terraform version: **v1.x**

### Fixes

- [PR #291](https://github.com/zscaler/terraform-provider-zia/pull/291) - Fixed panic with resource `zia_admin_users` due to API changes.

## 2.6.5 (November, 5 2023)

### Notes

- Release date: **(November, 5 2023)**
- Supported Terraform version: **v1.x**

### Fixes

- [PR #285](https://github.com/zscaler/terraform-provider-zia/pull/285) - Fixed drift within `zia_firewall_filtering_rule` for the attribute `dest_countries`.

## 2.6.4 (October, 25 2023)

### Notes

- Release date: **(October, 25 2023)**
>>>>>>> 3475b5fc
- Supported Terraform version: **v1.x**

### Enhancements

<<<<<<< HEAD
NEW - RESOURCES, DATA SOURCES

- [PR #293](https://github.com/zscaler/terraform-provider-zia/pull/293) - ✨ Added support for ZIA 🆕 Custom ZPA Gateway for use with Forwarding Control policy to forward traffic to ZPA for Source IP Anchoring.
=======
- [PR #285](https://github.com/zscaler/terraform-provider-zia/pull/285) - Introduced new `zia_location_management`  attributes: `other_sublocation`, `other6_sublocation`, `ipv6_enabled`, `ipv6_dns_64prefix`

### Fixes

- [PR #285](https://github.com/zscaler/terraform-provider-zia/pull/285) - Fixed `zia_location_management` resource attribute `ip_addresses` to `TypeSet` to prevent drifts in case the API returns IP addresses in an ordered fashion.
>>>>>>> 3475b5fc

## 2.6.3 (October, 18 2023)

### Notes

- Release date: **(October, 18 2023)**
- Supported Terraform version: **v1.x**

### Enhancements

- [PR #278](https://github.com/zscaler/terraform-provider-zia/pull/278) - Provider HTTP Header now includes enhanced ``User-Agent`` information for troubleshooting assistance.
  - i.e ``User-Agent: (darwin arm64) Terraform/1.5.5 Version/2.6.3``
- [PR #283](https://github.com/zscaler/terraform-provider-zia/pull/283) - Upgrade to Zscaler-SDK-GO v2.1.4


## 2.6.2 (September, 20 2023)

### Notes

- Release date: **(September, 20 2023)**
- Supported Terraform version: **v1.x**

### Enhancements

- [PR #276](https://github.com/zscaler/terraform-provider-zia/pull/276) - Added Country code validation for attribute `dest_countries` in the resource `zia_firewall_filtering_rule`. The provider validates the use of proper 2 letter country codes [ISO3166 By Alpha2Code](https://en.wikipedia.org/wiki/ISO_3166-1_alpha-2)

- [PR #276](https://github.com/zscaler/terraform-provider-zia/pull/276) - Added Country name validation for attribute `country` in the resource `zia_location_management`. The provider validates the use uppercase country codes using [ISO-3166-1](https://en.wikipedia.org/wiki/ISO_3166-1)

## 2.6.1 (August, 29 2023)

### Notes

- Release date: **(August, 29 2023)**
- Supported Terraform version: **v1.x**

### Enhancements

- [PR #258](https://github.com/zscaler/terraform-provider-zia/pull/258) Improved geographical coordinates for attributes `latitude` and `longitude` in the resource `zia_traffic_forwarding_static_ip` to ensures that the state always mirrors the backend system's values.

### Fixes

- [PR #259](https://github.com/zscaler/terraform-provider-zia/pull/259) Fixed drift problem within the resource `zia_firewall_filtering_network_service_groups`.
- [PR #266](https://github.com/zscaler/terraform-provider-zia/pull/266) Fixed drift problem within the resource `zia_url_filtering_rules` order attribute

- [PR #260](https://github.com/zscaler/terraform-provider-zia/pull/260) Updated `zia_firewall_filtering_network_service` resource documentation.
!> **NOTE:** Resources of type `PREDEFINED` are built-in resources within the ZIA cloud and must be imported before the Terraform execution. Attempting to update the resource directly will return `DUPLICATE_ITEM` error message. To import a predefined built-in resource use the following command for example: `terraform import zia_firewall_filtering_network_service.this "DHCP"`

## 2.6.0 (August, 1 2023)

### Notes

- Release date: **(August, 1 2023)**
- Supported Terraform version: **v1.x**

### Enhancements

- [PR #257](https://github.com/zscaler/terraform-provider-zia/pull/257) Added New Public ZIA DLP Engine Endpoints (POST/PUT/DELETE)
⚠️ **WARNING:** "Before using the new ``zia_dlp_engines`` resource contact [Zscaler Support](https://help.zscaler.com/login-tickets)." and request the following API methods ``POST``, ``PUT``, and ``DELETE`` to be enabled for your organization.

### Fixes

- [PR #251](https://github.com/zscaler/terraform-provider-zia/pull/251) Added new predefied URL Category ``AI_ML_APPS`` to resource ``resource_zia_url_categories``.
- [PR #253](https://github.com/zscaler/terraform-provider-zia/pull/253) Fixed documentation for resource ``zia_firewall_filtering_destination_groups``

## 2.5.6 (June, 10 2023)

### Notes

- Release date: **(June, 10 2023)**
- Supported Terraform version: **v1.x**

### Fixes

- Updated to Zscaler-SDK-GO v1.5.5. The update improves search mechanisms for both ZIA and ZPA resources, to ensure streamline upstream GET API requests and responses using ``search`` parameter. Notice that not all current API endpoints support the search parameter, in which case, all resources will be returned.

## 2.5.5 (May, 29 2023)

### Notes

- Release date: **(May, 29 2023)**
- Supported Terraform version: **v1.x**

### Fixes

- [PR #244](https://github.com/zscaler/terraform-provider-zia/pull/244) Fix ``zia_user_management`` to ensure when the ``auth_methods``attribute is set, and user password is changed, the provide will re-enroll the user to update the password.

## 2.5.4 (May, 25 2023)

### Notes

- Release date: **(May, 25 2023)**
- Supported Terraform version: **v1.x**

### Fixes

- [PR #234](https://github.com/zscaler/terraform-provider-zia/pull/234) Fix expand functions to ensure correct API response processing across all resource rule creation.

## 2.5.3 (May, 13 2023)

### Notes

- Release date: **(May, 13 2023)**
- Supported Terraform version: **v1.x**

### Fixes

- [PR #231](https://github.com/zscaler/terraform-provider-zia/pull/219) ``zia_dlp_web_rules``: Fixed panic with ``zia_web_dlp_rules`` due to ``dlp_engines`` attribute expand function

## 2.5.2 (May, 1 2023)

### Notes

- Release date: **(May, 1 2023)**
- Supported Terraform version: **v1.x**

### Ehancements

- [PR #224](https://github.com/zscaler/terraform-provider-zia/pull/224) ``zia_dlp_web_rule``: Reduced TimeTicker for faster rule order processing during creation and modifications.
- [PR #224](https://github.com/zscaler/terraform-provider-zia/pull/224) ``zia_dlp_web_rule``: Updated DLP Web Rule documentation with more examples
- [PR #226](https://github.com/zscaler/terraform-provider-zia/pull/226) Expanded ZIA search criteria to include auditor users.
- [PR #227](https://github.com/zscaler/terraform-provider-zia/pull/227) Introduced new attribute ``parent_name`` to the resource ``zia_location_management``. The attribute will allow the ability to search for sublocation resources across multiple parent locations specially when overlapping names are in use. Issue [#223](https://github.com/zscaler/terraform-provider-zia/issues/223)

### Fixes

- [PR #219](https://github.com/zscaler/terraform-provider-zia/pull/219) ``zia_dlp_web_rules``: Fixed drift issues with attributes ``url_categories`` and ``dlp_engines``
- [PR #221](https://github.com/zscaler/terraform-provider-zia/pull/221) ``zia_dlp_dictionary``: Fix DLP dictionary resource when ``phrase`` attribute is not provided
- [PR #228](https://github.com/zscaler/terraform-provider-zia/pull/228) ``zia_dlp_dictionary``: Fixed ``idm_profile_match_accuracy`` attribute to prevent drifts, plus accept ``zia_dlp_idm_profile_lite`` template_id when selecting ``dictionary_type`` INDEXED_DATA_MATCH

## 2.5.1 (April, 12 2023)

### Notes

- Release date: **(April, 12 2023)**
- Supported Terraform version: **v1.x**

### Ehancements

- [PR #213](https://github.com/zscaler/terraform-provider-zia/pull/213) ``zia_location_management``: Added to support to sub-location search within data source. Issue [#209](https://github.com/zscaler/terraform-provider-zia/issues/209)

### Fixes

- [PR #217](https://github.com/zscaler/terraform-provider-zia/pull/217) ``zia_dlp_engines``: Fixed DLP Engine data source to allow search for predefined engines. Issue [#216](https://github.com/zscaler/terraform-provider-zia/issues/216)
- [PR #219](https://github.com/zscaler/terraform-provider-zia/pull/219) ``zia_dlp_web_rules``: DLP Web rule configuration drift for certain attributes when not set in order.

## 2.5.0 (March, 27 2023)

### Notes

- Release date: **(March, 27 2023)**
- Supported Terraform version: **v1.x**

### Ehancements

- [PR #202](https://github.com/zscaler/terraform-provider-zia/pull/202) ``zia_user_management``: Implemented new attribute ``auth_methods``. The attribute supports the following values: ``BASIC`` and/or ``DIGEST``.
- ``zia_location_management``: Implemented new attribute ``basic_auth_enabled``. The supported values are: ``true`` or ``false``

- [PR #202](https://github.com/zscaler/terraform-provider-zia/pull/202) The provider now supports authentication to Zscaler ``preview`` and ``zscalerten`` clouds.

- [PR #211](https://github.com/zscaler/terraform-provider-zia/pull/211) Added new datasource ``zia_location_lite``. This data source can be used to return the "Road Warrior" location, which can then be used in the following resources: ``zia_url_filtering_rules``, ``zia_firewall_filtering_rule`` and ``zia_dlp_web_rules``

- [PR #213](https://github.com/zscaler/terraform-provider-zia/pull/213) Added support to search for sub-location within the resource ``zia_location_management``

### Fixes

- [PR #212](https://github.com/zscaler/terraform-provider-zia/pull/212) ``zia_user_management``: Fixed flattening function to expand group attribute values. Issue [#205](https://github.com/zscaler/terraform-provider-zia/issues/205)

- [PR #214](https://github.com/zscaler/terraform-provider-zia/pull/214) ``zia_traffic_forwarding_gre_tunnel``: Fixed issue while creating GRE Tunnels. Issue #208

## 2.4.6 (March, 6 2023)

### Notes

- Release date: **(March, 6 2023)**
- Supported Terraform version: **v1.x**

### Fixes

- ``zia_location_management``: Fixed IPv4 Address and IPv4Address range validation.
- ``zia_traffic_forwarding_static_ip``: Fixed Longitude and Latitude computed attributes.
- ``zia_url_categories``: Removed ``Default: false`` attribute to prevent drifts.

## 2.4.5 (March, 2 2023)

### Notes

- Release date: **(March, 2 2023)**
- Supported Terraform version: **v1.x**

### Fixes

- [PR #199](https://github.com/zscaler/terraform-provider-zia/pull/199) Improved ``Timeout`` reorder functions to ensure the rules across the below resources are organized correctly.
  - ``zia_firewall_filtering_rule`

- [PR #200](https://github.com/zscaler/terraform-provider-zia/pull/200) Improved ``Timeout`` reorder functions to ensure the rules across the below resources are organized correctly.
  - ``zia_dlp_web_rules`
  - ``zia_url_filtering_rules`

## 2.4.4 (March, 1 2023)

### Notes

- Release date: **(March, 1 2023)**
- Supported Terraform version: **v1.x**

### Enhancements

- [PR #193](https://github.com/zscaler/terraform-provider-zia/pull/193) Added new following new datasources:
  - ``zia_firewall_filtering_application_services`` The returned values are:
    - ``SKYPEFORBUSINESS``, ``FILE_SHAREPT_ONEDRIVE``, ``EXCHANGEONLINE``, ``M365COMMON``, ``ZOOMMEETING``, ``WEBEXMEETING``, ``WEBEXTEAMS``, ``WEBEXCALLING``, ``RINGCENTRALMEETING``, ``GOTOMEETING``, ``GOTOMEETING_INROOM``, ``LOGMEINMEETING``, ``LOGMEINRESCUE``

  - ``zia_firewall_filtering_application_services_group`` The returned values are:
    - ``OFFICE365``, ``ZOOM``, ``WEBEX``, ``RINGCENTRAL``, ``LOGMEIN``

### Fixes

- [PR #194](https://github.com/zscaler/terraform-provider-zia/pull/194) Improved ``Timeout`` reorder functions to ensure the rules across the below resources are organized correctly.
  - ``zia_dlp_web_rules``
  - ``zia_url_filtering_rules``
  - ``zia_firewall_filtering_rule`

⚠️ **WARNING:** Due to API limitations, we recommend to limit the number of requests to ONE, when configuring the above resources.

  This will allow the API to settle these resources in the correct order. Pushing large batches of security rules at once, may incur in Terraform to Timeout after 20 mins, as it will try to place the rules in the incorrect order. This issue will be addressed in future versions.

In order to accomplish this, make sure you set the
[parallelism](https://www.terraform.io/cli/commands/apply#parallelism-n) value at or
below this limit to prevent performance impacts.

- [PR #195](https://github.com/zscaler/terraform-provider-zia/pull/195) Fixed ``zia_traffic_forwarding_gre_tunnel`` by removing unecessary computed values to prevent drifts.

## 2.4.3 (February, 28 2023)

### Notes

- Release date: **(February, 28 2023)**
- Supported Terraform version: **v1.x**

### Enhancements

- [PR #193](https://github.com/zscaler/terraform-provider-zia/pull/193) Added new following new datasources:
  - ``zia_firewall_filtering_application_services`` The returned values are:
    - ``SKYPEFORBUSINESS``, ``FILE_SHAREPT_ONEDRIVE``, ``EXCHANGEONLINE``, ``M365COMMON``, ``ZOOMMEETING``, ``WEBEXMEETING``, ``WEBEXTEAMS``, ``WEBEXCALLING``, ``RINGCENTRALMEETING``, ``GOTOMEETING``, ``GOTOMEETING_INROOM``, ``LOGMEINMEETING``, ``LOGMEINRESCUE``

  - ``zia_firewall_filtering_application_services_group`` The returned values are:
    - ``OFFICE365``, ``ZOOM``, ``WEBEX``, ``RINGCENTRAL``, ``LOGMEIN``

### Fixes

- [PR #194](https://github.com/zscaler/terraform-provider-zia/pull/194) Improved ``Timeout`` reorder functions to ensure the rules across the below resources are organized correctly.
  - ``zia_dlp_web_rules``
  - ``zia_url_filtering_rules``
  - ``zia_firewall_filtering_rule`

⚠️ **WARNING:** Due to API limitations, we recommend to limit the number of requests to ONE, when configuring the above resources.

  This will allow the API to settle these resources in the correct order. Pushing large batches of security rules at once, may incur in Terraform to Timeout after 20 mins, as it will try to place the rules in the incorrect order. This issue will be addressed in future versions.

In order to accomplish this, make sure you set the
[parallelism](https://www.terraform.io/cli/commands/apply#parallelism-n) value at or
below this limit to prevent performance impacts.

- [PR #195](https://github.com/zscaler/terraform-provider-zia/pull/195) Fixed ``zia_traffic_forwarding_gre_tunnel`` by removing unecessary computed values to prevent drifts.

## 2.4.2 (February, 13 2023)

### Notes

- Release date: **(February, 13 2023)**
- Supported Terraform version: **v1.x**

### Enhancements

- [PR #180](https://github.com/zscaler/terraform-provider-zia/pull/180) Implemented customizable ``Timeouts`` for Create and Update functions to help with rule reorder across the following resources:
  - ``zia_dlp_web_rules``
  - ``zia_url_filtering_rules``
  - ``zia_firewall_filtering_rule``

- [PR #182](https://github.com/zscaler/terraform-provider-zia/pull/182) Implemented validation for ``ocr_enabled`` attribute validation for ``zia_dlp_web_rules``

## 2.4.1 (February, 10 2023)

### Notes

- Release date: **(February, 10 2023)**
- Supported Terraform version: **v1.x**

### Enhancements

- [PR #181](https://github.com/zscaler/terraform-provider-zia/pull/181) Implemented customizable ``Timeouts`` for Create and Update functions to help with rule reorder across the following resources:
  - ``zia_dlp_web_rules``
  - ``zia_url_filtering_rules``
  - ``zia_firewall_filtering_rule``

## 2.4.0 (January, 31 2023)

### Notes

- Release date: **(January, 31 2023)**
- Supported Terraform version: **v1.x**

### Enhancements

- [PR #176](https://github.com/zscaler/terraform-provider-zia/pull/176) Added the following ZIA data sources
  - ``zia_dlp_icap_servers`` - Gets a the list of DLP servers using ICAP
  - ``zia_dlp_incident_receiver_servers`` - Gets a list of DLP Incident Receivers
  - ``zia_dlp_idm_profiles`` - Indexed Document Match (IDM) template (or profile) information.

## 2.3.6 (January, 25 2023)

### Notes

- Release date: **(January, 25 2023)**
- Supported Terraform version: **v1.x**

### Fixes

- [PR #171](https://github.com/zscaler/terraform-provider-zia/pull/171) - Update to Zscaler-Go-SDK to fix bool parameter ``enable_full_logging`` in the ZIA Firewall Filtering resource.
- [PR #174](https://github.com/zscaler/terraform-provider-zia/pull/174) - Fix ``zia_web_rules`` file_types attribute to accept empty values. Also, added new supported file types to the validation fuction.

## 2.3.5 (January, 12 2023)

### Notes

- Release date: **(January, 12 2023)**
- Supported Terraform version: **v1.x**

### Fixes

- [PR #160](https://github.com/zscaler/terraform-provider-zia/pull/160) - Fixed Pagination Issues across all resources

## 2.3.4 (January, 4 2023)

### Notes

- Release date: **(January, 4 2023)**
- Supported Terraform version: **v1.x**

### Fixes

- [PR #168](https://github.com/zscaler/terraform-provider-zia/pull/168) ``zia_firewall_filtering_rule`` Added the following new network applications to validation function
  - ``VMWARE_HORIZON_VIEW``,``ADOBE_CREATIVE_CLOUD``, ``ZOOMINFO``, ``SERVICE_NOW``, ``MS_SSAS``, ``GOOGLE_DNS``, ``CLOUDFLARE_DNS``, ``ADGUARD``, ``QUAD9``, ``OPENDNS``, ``CLEANBROWSING``, ``COMCAST_DNS``, ``NEXTDNS``, ``POWERDNS``,``BLAHDNS``,``SECUREDNS``,``RUBYFISH``,``DOH_UNKNOWN``,``GOOGLE_KEEP``,``AMAZON_CHIME``,``WORKDAY``,``FIFA``,``ROBLOX``,``WANGWANG``,``S7COMM_PLUS``,``DOH``,``AGORA_IO``,``MS_DFSR``,``WS_DISCOVERY``,``STUN``,``FOLDINGATHOME``,``GE_PROCIFY``,``MOXA_ASPP``,``APP_CH``,``GLASSDOOR``,``TINDER``,``BAIDU_TIEBA``,``MIMEDIA``,``FILESANYWHERE``,``HOUSEPARTY``,``GBRIDGE``,``HAMACHI``,``HEXATECH``,``HOTSPOT_SHIELD``,``MEGAPROXY``,``OPERA_VPN``,``SPOTFLUX``,``TUNNELBEAR``,``ZENMATE``, ``OPENGW``, ``VPNOVERDNS``, ``HOXX_VPN``, ``VPN1_COM``, ``SPRINGTECH_VPN``, ``BARRACUDA_VPN``, ``HIDEMAN_VPN``, ``WINDSCRIBE``, ``BROWSEC_VPN``, ``EPIC_BROWSER_VPN``, ``SKYVPN``, ``KPN_TUNNEL``, ``ERSPAN``,``EVASIVE_PROTOCOL``, ``DOTDASH``, ``ADOBE_DOCUMENT_CLOUD``, ``FLIPKART_BOOKS``

- [PR #165](https://github.com/zscaler/terraform-provider-zia/pull/162) ``zia_url_filtering_rules`` Added new URL Categories

## 2.3.3 (January, 1 2023)

### Notes

- Release date: **(January, 1 2023)**
- Supported Terraform version: **v1.x**

### Fixes

- [PR #167](https://github.com/zscaler/terraform-provider-zia/pull/167) Published provider as v2 go-module

## 2.3.2 (December, 30 2022)

### Notes

- Release date: **(December, 30 2022)**
- Supported Terraform version: **v1.x**

### Fixes

- [PR #164](https://github.com/zscaler/terraform-provider-zia/pull/164) Added missing URL Category resource parameters
- [PR #165](https://github.com/zscaler/terraform-provider-zia/pull/162) Added missing URL Category to ``zia_url_filtering_rule``

## 2.3.1 (December, 3 2022)

### Notes

- Release date: **(December, 3 2022)**
- Supported Terraform version: **v1.x**

### Fixes

- [PR #150](https://github.com/zscaler/terraform-provider-zia/pull/150) Fixed DLP Web rule resource panic due to incorrect assignment
- [PR #150](https://github.com/zscaler/terraform-provider-zia/pull/150) Fixed DLP Notification Template resource panic due to incorrect assignment
- [PR #151](https://github.com/zscaler/terraform-provider-zia/pull/151) Fixed DLP Dictionary panic due to incorrect assignment

## 2.3.0 (November, 25 2022)

### Notes

- Release date: **(November, 25 2022)**
- Supported Terraform version: **v1.x**

### Fixes

- [PR #147](https://github.com/zscaler/terraform-provider-zia/pull/147) Fixed Read/Update/Delete functions to allow automatic recreation of resources, that have been manually deleted via the UI.
- [PR #147](https://github.com/zscaler/terraform-provider-zia/pull/147) Removed ``deprecated`` helper from ``zia_location_management`` resource.

## 2.2.3 (October, 20 2022)

### Notes

- Release date: **(October, 20 2022)**
- Supported Terraform version: **v1.x**

### Enhancements

- [PR #137](https://github.com/zscaler/terraform-provider-zia/pull/137) Added Customizable Timeouts to zia_activation_status resource.
- [PR #138](https://github.com/zscaler/terraform-provider-zia/pull/138) Added acceptance test to ``zia_activation_status`` data source.

### Fixes

- [PR #134](https://github.com/zscaler/terraform-provider-zia/pull/134) Update to zscaler-sdk-go v0.1.1
- [PR #135](https://github.com/zscaler/terraform-provider-zia/pull/135) Update to zscaler-sdk-go v0.1.2
- [PR #135](https://github.com/zscaler/terraform-provider-zia/pull/135) Added missing parameter ``comment`` to ``zia_traffic_forwarding_static_ips``
- [PR #136](https://github.com/zscaler/terraform-provider-zia/pull/136) Updated Documentation for zia_activation_status resource and data source.

## 2.2.2 (September, 25 2022)

### Notes

- Release date: **(September, 25 2022)**
- Supported Terraform version: **v1.x**

### Fixes

- [PR #130](https://github.com/zscaler/terraform-provider-zia/pull/130) Fix Import Resource By ID

## 2.2.1 (September, 21 2022)

### Notes

- Release date: **(September, 21 2022)**
- Supported Terraform version: **v1.x**

### Fixes

- [PR #127](https://github.com/zscaler/terraform-provider-zia/pull/127) Updated provider to zscaler-go-sdk v0.0.10
- [PR #127](https://github.com/zscaler/terraform-provider-zia/pull/127) zia_user_management group attribute to hold a list of group IDs as a typeList instead of typeSet.

## 2.2.0 (August, 19 2022)

### Notes

- Release date: **(August 19 2022)**
- Supported Terraform version: **v1.x**

### Ehancements

- [PR #113](https://github.com/zscaler/terraform-provider-zia/pull/113) Integrated newly created Zscaler GO SDK. Models are now centralized in the repository [zscaler-sdk-go](https://github.com/zscaler/zscaler-sdk-go)

### Fixes

- Terraform import failing for zia_traffic_forwarding_static_ip resource. Search by IP criteria was not implemented.

## 2.1.2 (June, 19 2022)

### Notes

- Release date: **(July 19 2022)**
- Supported Terraform version: **v1.x**

### Ehancements

- [PR #110](https://github.com/zscaler/terraform-provider-zia/pull/110) Added Terraform UserAgent for Backend API tracking

### Fixes

- [PR #111](https://github.com/zscaler/terraform-provider-zia/pull/111) Updated Import GPG key in goreleaser to [paultyng/ghaction-import-gpg](https://github.com/paultyng/ghaction-import-gpg)
- [PR #111](https://github.com/zscaler/terraform-provider-zia/pull/111) Updated golangci-lint to use golang 18

## 2.1.1 (June, 7 2022)

### Notes

- Supported Terraform version: **v1.x**

- Fix: Fixed provider file to include resource and datasource hooks.

## New Features

- `zia_auth_settings_urls` Added new resource to support adding and removing URLs to ZIA exemption list.
- `zia_security_policy_settings` Added new resource to support adding and removing whitelisted and blacklisted URLs to the Advanced Threat Protection feature in ZIA.

## 2.1.0 (June, 7 2022)

### Notes

- Supported Terraform version: **v1.x**

## New Features

- `zia_auth_settings_urls` Added new resource to support adding and removing URLs to ZIA exemption list.
- `zia_security_policy_settings` Added new resource to support adding and removing whitelisted and blacklisted URLs to the Advanced Threat Protection feature in ZIA.

# 2.0.3 (May, 18 2022)

## Notes

- Supported Terraform version: **v1.x**

## Announcement

The Terraform Provider for Zscaler Internet Access (ZIA) is now officially hosted under Zscaler's GitHub account and published in the Terraform Registry. For more details, visit the Zscaler Community Article [Here](https://community.zscaler.com/t/zia-and-zia-terraform-providers-now-verified/16675)
Administrators who used previous versions of the provider, and followed instructions to install the binary as a custom provider, must update their provider block as such:

```hcl
terraform {
  required_providers {
    zia = {
      source = "zscaler/zia"
      version = "2.0.3"
    }
  }
}
provider "zia" {}

```

## New Data Sources

- ``zia_dlp_engines`` - [PR#91](https://github.com/zscaler/terraform-provider-zia/pull/91) 🔧

## 2.0.1 (April 17, 2022)

### Bug Fixes

Several schema type, expand and flattening function fixes were implemented to prevent undesired plan refresh updates and further provider optimization.

- ``zia_dlp_dictionaries`` - [PR#61](https://github.com/zscaler/terraform-provider-zia/pull/61) 🔧
- ``zia_dlp_web_rules`` - [PR#62](https://github.com/zscaler/terraform-provider-zia/pull/62) 🔧
- ``zia_firewall_filtering_rule`` - Added schema validation ``order`` parameter to ensure value is at least 1. [PR#63](https://github.com/zscaler/terraform-provider-zia/pull/63) 🔧
- ``zia_url_filtering_rules`` - [PR#66](https://github.com/zscaler/terraform-provider-zia/pull/66) 🔧
- ``zia_admin_users`` - [PR#67](https://github.com/zscaler/terraform-provider-zia/pull/67) 🔧
- ``zia_user_management`` - [PR#67](https://github.com/zscaler/terraform-provider-zia/pull/67) 🔧

### Enhancements

1. Updated ZIA API client to validate the corresponding Zscaler cloud name. The previous environment variable ``ZIA_BASE_URL`` was replaced with ``ZIA_CLOUD``. [PR#58](https://github.com/zscaler/terraform-provider-zia/pull/58)

2. The provider now validates the proper Zscaler cloud name. [PR#58](https://github.com/zscaler/terraform-provider-zia/pull/58) For instructions on how to find your Zscaler cloud name, refer to the following help article [Here](https://help.zscaler.com/zia/getting-started-zia-api#RetrieveAPIKey)

3. Added and fixed multiple acceptance tests to easily and routinely verify that Terraform Plugins produce the expected outcome

4. Updated GitHub Actions CI to include both build and acceptance test workflow

5. Added new optimized acceptance tests - [PR#71](https://github.com/zscaler/terraform-provider-zia/pull/71) 🔧

## 2.0.0 (February 9, 2022)

## New Resources and DataSources

The ZIA cloud service API  now includes new endpoints in order to fully support Data Loss Prevention (DLP) rule creation and updates. The following Terraform resources and data source have been added:

DATA SOURCES:

- ``data_source_zia_device_group`` [PR#50](https://github.com/zscaler/terraform-provider-zia/pull/50) :rocket:
- ``data_source_zia_dlp_notification_templates``.[PR#53](https://github.com/zscaler/terraform-provider-zia/pull/53) :rocket:
- ``data_source_zia_dlp_web_rules``.[PR#53](https://github.com/zscaler/terraform-provider-zia/pull/53) :rocket:
- ``data_source_zia_dlp_engines``.[PR#53](https://github.com/zscaler/terraform-provider-zia/pull/53) :rocket:

RESOURCES:

- ``resource_zia_dlp_notification_templates``.[PR#53](https://github.com/zscaler/terraform-provider-zia/pull/53):rocket:
- ``resource_zia_dlp_web_rules``.[PR#53](https://github.com/zscaler/terraform-provider-zia/pull/53) :rocket:
- ``resource_zia_dlp_engines``.[PR#53](https://github.com/zscaler/terraform-provider-zia/pull/53) :rocket:

UPDATES:

- Added ``zia_device_groups`` to ``resource_zia_url_filtering_rules``.[PR#51](https://github.com/zscaler/terraform-provider-zia/pull/51) :rocket:

## New Acceptance Tests

- Added multiple acceptance tests to easily and routinely verify that Terraform Plugins produce the expected outcome. [PR#54](https://github.com/zscaler/terraform-provider-zia/pull/51)
- Added GoRelease workflow to GitHub Actions CI/CD for automatic software release.

## 1.0.3 (December 28, 2021)

## Bug Fixes

- Fixed issue where Terraform showed that resources had been modified even though nothing had been changed in the upstream resources. [PR#45](https://github.com/zscaler/terraform-provider-zia/pull/45) 🔧

## Enhacements

- Added multiple validators across several resources for better API abstraction and mistake prevention during `terraform apply` [PR#46](https://github.com/zscaler/terraform-provider-zia/pull/46) :rocket:

- The provider now supports the ability to import resources via its `name` and/or `id` property to support easier migration of existing ZIA resources via `terraform import` command.
The  following resources are supported:
  - resource_zia_admin_users - [PR#47](https://github.com/zscaler/terraform-provider-zia/pull/47)] :rocket:
  - resource_zia_dlp_dictionaries - [PR#47](https://github.com/zscaler/terraform-provider-zia/pull/47) :rocket:
  - resource_zia_firewall_filtering_rules - [PR#47](https://github.com/zscaler/terraform-provider-zia/pull/47) :rocket:
  - resource_zia_fw_filtering_ip_destination_groups - [PR#47](https://github.com/zscaler/terraform-provider-zia/pull/47) :rocket:
  - resource_zia_fw_filtering_ip_source_groups - [PR#47](https://github.com/zscaler/terraform-provider-zia/pull/47) :rocket:
  - resource_zia_fw_filtering_network_application_groups - [PR#47](https://github.com/zscaler/terraform-provider-zia/pull/47) :rocket:
  - resource_zia_fw_filtering_network_services_groups - [PR#47](https://github.com/zscaler/terraform-provider-zia/pull/47) :rocket:
  - resource_zia_fw_filtering_network_services - [PR#47](https://github.com/zscaler/terraform-provider-zia/pull/47) :rocket:
  - resource_zia_location_management - [PR#47](https://github.com/zscaler/terraform-provider-zia/pull/47) :rocket:
  - resource_zia_url_categories - [PR#47](https://github.com/zscaler/terraform-provider-zia/pull/47) :rocket:
  - resource_zia_url_filtering_rules - [PR#47](https://github.com/zscaler/terraform-provider-zia/pull/47) :rocket:
  - resource_zia_user_management_users - [PR#47](https://github.com/zscaler/terraform-provider-zia/pull/47) :rocket:

## 1.0.2 (November 29, 2021)

## Bug Fixes

- VPN Credentials: Fixed issue where when creating a VPN credential and `type` was set to `IP`, the field `ip_address` was being returned as a non-expected argument. The issue was addressed on [PR#36](https://github.com/zscaler/terraform-provider-zia/pull/36)

- VPN Credentials: Fixed issue where when creating VPN credential and `type` was set to `UFQDN`, the parameter was not being validated if it was empty. The issue was addressed on [PR#36](https://github.com/zscaler/terraform-provider-zia/pull/36)

- VPN Credentials: Removed unsupported VPN Credential types `CN` and `XAUTH`. The issue was addressed on [PR#36](https://github.com/zscaler/terraform-provider-zia/pull/36)

- Location Management: Fixed issue where when creating a sub-location and the `ip_addresses` field was empty or the value was not a valid IPv4 address r IPv4 range, the provider pushed partial configuration and then exited with failure. The new validation function, will check if the `parent_id` has been set to a value greater than `0` and if the `ip_addresses` parameter has been fullfilled. The issue was addressed on [PR#37](https://github.com/zscaler/terraform-provider-zia/pull/37)

## Enhacements

- Static IP: Added ``ForceNew`` option to ``ip_address`` in the schema, so the resource will be destroyed and recreated [PR#40](https://github.com/zscaler/terraform-provider-zia/pull/40)

- VPN Credentials: Added ``ForceNew`` option to ``type`` in the schema, so the resource will be destroyed and recreated if the type of the VPN resource needs to be changed from ``IP`` to ``UFQDN`` and vice-versa [PR#41](https://github.com/zscaler/terraform-provider-zia/pull/41)<|MERGE_RESOLUTION|>--- conflicted
+++ resolved
@@ -1,12 +1,19 @@
 # Changelog
 
-<<<<<<< HEAD
 ## 2.7.0 (December, xx 2023)
 
 ### Notes
 
 - Release date: **(December, xx 2023)**
-=======
+- Supported Terraform version: **v1.x**
+
+### Enhancements
+
+NEW - RESOURCES, DATA SOURCES
+
+- [PR #293](https://github.com/zscaler/terraform-provider-zia/pull/293) - ✨ Added support for ZIA 🆕 Custom ZPA Gateway for use with Forwarding Control policy to forward traffic to ZPA for Source IP Anchoring.
+- [PR #294](https://github.com/zscaler/terraform-provider-zia/pull/294) - ✨ Added support for ZIA 🆕 Forwarding Control Rule configuration.
+
 ## 2.6.6 (November, 23 2023)
 
 ### Notes
@@ -34,22 +41,15 @@
 ### Notes
 
 - Release date: **(October, 25 2023)**
->>>>>>> 3475b5fc
-- Supported Terraform version: **v1.x**
-
-### Enhancements
-
-<<<<<<< HEAD
-NEW - RESOURCES, DATA SOURCES
-
-- [PR #293](https://github.com/zscaler/terraform-provider-zia/pull/293) - ✨ Added support for ZIA 🆕 Custom ZPA Gateway for use with Forwarding Control policy to forward traffic to ZPA for Source IP Anchoring.
-=======
+- Supported Terraform version: **v1.x**
+
+### Enhancements
+
 - [PR #285](https://github.com/zscaler/terraform-provider-zia/pull/285) - Introduced new `zia_location_management`  attributes: `other_sublocation`, `other6_sublocation`, `ipv6_enabled`, `ipv6_dns_64prefix`
 
 ### Fixes
 
 - [PR #285](https://github.com/zscaler/terraform-provider-zia/pull/285) - Fixed `zia_location_management` resource attribute `ip_addresses` to `TypeSet` to prevent drifts in case the API returns IP addresses in an ordered fashion.
->>>>>>> 3475b5fc
 
 ## 2.6.3 (October, 18 2023)
 

--- conflicted
+++ resolved
@@ -9,10 +9,6 @@
 ## New Features
 
 - `zia_auth_settings_urls` Added new resource to support adding and removing URLs to ZIA exemption list.
-<<<<<<< HEAD
-- `zia_security_policy_settings` Added new resource to support adding and removing URLs to and from the Advanced Threat Protection policy’s denylist and allow lists.
-=======
->>>>>>> a6b926e1
 
 # 2.0.3 (May, 18 2022)
 
@@ -41,10 +37,7 @@
 ## New Data Sources
 
 - ``zia_dlp_engines`` - [PR#91](https://github.com/zscaler/terraform-provider-zia/pull/91) 🔧
-<<<<<<< HEAD
-=======
 
->>>>>>> a6b926e1
 ## 2.0.1 (April 17, 2022)
 
 ### Bug Fixes

package zia

// ProviderVersion is set at build-time in the release process
<<<<<<< HEAD
var ProviderVersion = "3.0.0"
=======
var ProviderVersion = "2.7.0"
>>>>>>> 313e19f8
<|MERGE_RESOLUTION|>--- conflicted
+++ resolved
@@ -1,8 +1,4 @@
 package zia
 
 // ProviderVersion is set at build-time in the release process
-<<<<<<< HEAD
-var ProviderVersion = "3.0.0"
-=======
-var ProviderVersion = "2.7.0"
->>>>>>> 313e19f8
+var ProviderVersion = "2.7.0"
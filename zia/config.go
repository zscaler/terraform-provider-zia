--- conflicted
+++ resolved
@@ -9,7 +9,6 @@
 	"github.com/willguibr/terraform-provider-zia/gozscaler/client"
 	"github.com/willguibr/terraform-provider-zia/gozscaler/dlpdictionaries"
 	"github.com/willguibr/terraform-provider-zia/gozscaler/locationmanagement"
-	"github.com/willguibr/terraform-provider-zia/gozscaler/trafficforwarding/greinternalipranges"
 	"github.com/willguibr/terraform-provider-zia/gozscaler/trafficforwarding/gretunnels"
 	"github.com/willguibr/terraform-provider-zia/gozscaler/trafficforwarding/publicnodevips"
 	"github.com/willguibr/terraform-provider-zia/gozscaler/trafficforwarding/staticips"
@@ -24,23 +23,9 @@
 }
 
 type Client struct {
-<<<<<<< HEAD
-	adminauditlogs      *adminauditlogs.Service
-	adminrolemgmt       *adminrolemgmt.Service
-	dlpdictionaries     *dlpdictionaries.Service
-	usermanagement      *usermanagement.Service
-	gretunnels          *gretunnels.Service
-	greinternalipranges *greinternalipranges.Service
-	staticips           *staticips.Service
-	publicnodevips      *publicnodevips.Service
-	grevirtualiplist    *grevirtualiplist.Service
-	vpncredentials      *vpncredentials.Service
-	locationmanagement  *locationmanagement.Service
-	activation          *activation.Service
-=======
 	adminauditlogs       *adminauditlogs.Service
 	adminrolemgmt        *adminrolemgmt.Service
-	dlpdictionary        *dlpdictionary.Service
+	dlpdictionaries      *dlpdictionaries.Service
 	usermanagement       *usermanagement.Service
 	gretunnels           *gretunnels.Service
 	staticips            *staticips.Service
@@ -49,7 +34,6 @@
 	vpncredentials       *vpncredentials.Service
 	locationmanagement   *locationmanagement.Service
 	activation           *activation.Service
->>>>>>> 600834b7
 }
 
 type Config struct {
@@ -66,23 +50,9 @@
 	}
 
 	ziaClient := &Client{
-<<<<<<< HEAD
-		adminauditlogs:      adminauditlogs.New(cli),
-		adminrolemgmt:       adminrolemgmt.New(cli),
-		dlpdictionaries:     dlpdictionaries.New(cli),
-		usermanagement:      usermanagement.New(cli),
-		grevirtualiplist:    grevirtualiplist.New(cli),
-		publicnodevips:      publicnodevips.New(cli),
-		vpncredentials:      vpncredentials.New(cli),
-		gretunnels:          gretunnels.New(cli),
-		greinternalipranges: greinternalipranges.New(cli),
-		staticips:           staticips.New(cli),
-		locationmanagement:  locationmanagement.New(cli),
-		activation:          activation.New(cli),
-=======
 		adminauditlogs:       adminauditlogs.New(cli),
 		adminrolemgmt:        adminrolemgmt.New(cli),
-		dlpdictionary:        dlpdictionary.New(cli),
+		dlpdictionaries:      dlpdictionaries.New(cli),
 		usermanagement:       usermanagement.New(cli),
 		virtualipaddresslist: virtualipaddresslist.New(cli),
 		publicnodevips:       publicnodevips.New(cli),
@@ -91,7 +61,6 @@
 		staticips:            staticips.New(cli),
 		locationmanagement:   locationmanagement.New(cli),
 		activation:           activation.New(cli),
->>>>>>> 600834b7
 	}
 
 	log.Println("[INFO] initialized ZIA client")

package zia

import (
	"fmt"
	"log"
	"strconv"

	"github.com/hashicorp/terraform-plugin-sdk/v2/helper/schema"
	"github.com/willguibr/terraform-provider-zia/gozscaler/client"
	"github.com/willguibr/terraform-provider-zia/gozscaler/trafficforwarding/gretunnels"
)

func resourceTrafficForwardingGRETunnel() *schema.Resource {
	return &schema.Resource{
		Create:   resourceTrafficForwardingGRETunnelCreate,
		Read:     resourceTrafficForwardingGRETunnelRead,
		Update:   resourceTrafficForwardingGRETunnelUpdate,
		Delete:   resourceTrafficForwardingGRETunnelDelete,
		Importer: &schema.ResourceImporter{},

		Schema: map[string]*schema.Schema{
			"tunnel_id": {
				Type:        schema.TypeInt,
				Computed:    true,
				Description: "The ID of the GRE tunnel.",
			},
			"source_ip": {
				Type:        schema.TypeString,
				Optional:    true,
				Description: "The source IP address of the GRE tunnel.",
			},
			"primary_dest_vip": {
				Type:        schema.TypeSet,
				Optional:    true,
				Description: "Role of the admin. This is not required for an auditor.",
				Elem: &schema.Resource{
					Schema: map[string]*schema.Schema{
						"id": {
							Type:        schema.TypeInt,
							Optional:    true,
							Description: "Unique identifer of the GRE virtual IP address (VIP)",
						},
						"virtual_ip": {
							Type:        schema.TypeString,
							Optional:    true,
							Description: "GRE cluster virtual IP address (VIP)",
						},
					},
				},
			},
			"secondary_dest_vip": {
				Type:        schema.TypeSet,
				Optional:    true,
				Description: "Role of the admin. This is not required for an auditor.",
				Elem: &schema.Resource{
					Schema: map[string]*schema.Schema{
						"id": {
							Type:        schema.TypeInt,
							Optional:    true,
							Description: "Unique identifer of the GRE virtual IP address (VIP)",
						},
						"virtual_ip": {
							Type:        schema.TypeString,
							Optional:    true,
							Description: "GRE cluster virtual IP address (VIP)",
						},
					},
				},
			},
			"internal_ip_range": {
				Type:        schema.TypeString,
				Optional:    true,
				Description: "The start of the internal IP address in /29 CIDR range",
			},

			"last_modification_time": {
				Type:     schema.TypeInt,
				Computed: true,
			},
			"last_modified_by": {
				Type:     schema.TypeSet,
				Computed: true,
				Elem: &schema.Resource{
					Schema: map[string]*schema.Schema{
						"id": {
							Type:     schema.TypeInt,
							Computed: true,
						},
						"name": {
							Type:     schema.TypeString,
							Computed: true,
						},
						"extensions": {
							Type:     schema.TypeMap,
							Computed: true,
							Elem: &schema.Schema{
								Type: schema.TypeString,
							},
						},
					},
				},
			},
			"within_country": {
				Type:     schema.TypeBool,
				Optional: true,
			},
			"comment": {
				Type:     schema.TypeString,
				Optional: true,
			},
			"ip_unnumbered": {
				Type:     schema.TypeBool,
				Optional: true,
				Default:  "This is required to support the automated SD-WAN provisioning of GRE tunnels, when set to true gre_tun_ip and gre_tun_id are set to null",
			},
		},
	}
}

func resourceTrafficForwardingGRETunnelCreate(d *schema.ResourceData, m interface{}) error {
	zClient := m.(*Client)

	req := expandGRETunnel(d)
	log.Printf("[INFO] Creating zia gre tunnel\n%+v\n", req)

	resp, _, err := zClient.gretunnels.CreateGreTunnels(&req)
	if err != nil {
		return err
	}
	log.Printf("[INFO] Created zia gre tunnel request. ID: %v\n", resp)
	d.SetId(strconv.Itoa(resp.ID))
	_ = d.Set("tunnel_id", resp.ID)
	return resourceTrafficForwardingGRETunnelRead(d, m)
}

func resourceTrafficForwardingGRETunnelRead(d *schema.ResourceData, m interface{}) error {
	zClient := m.(*Client)
	id, ok := getIntFromResourceData(d, "tunnel_id")
	if !ok {
		return fmt.Errorf("no Traffic Forwarding GRE Tunnel id is set")
	}
	resp, err := zClient.gretunnels.GetGreTunnels(id)

	if err != nil {
		if err.(*client.ErrorResponse).IsObjectNotFound() {
			log.Printf("[WARN] Removing gre tunnel %s from state because it no longer exists in ZIA", d.Id())
			d.SetId("")
			return nil
		}

		return err
	}

	log.Printf("[INFO] Getting gre tunnel:\n%+v\n", resp)

	d.SetId(fmt.Sprintf("%d", resp.ID))
	_ = d.Set("tunnel_id", resp.ID)
	_ = d.Set("source_ip", resp.SourceIP)
	_ = d.Set("internal_ip_range", resp.InternalIpRange)
	_ = d.Set("last_modification_time", resp.LastModificationTime)
	_ = d.Set("within_country", resp.WithinCountry)
	_ = d.Set("comment", resp.Comment)
	_ = d.Set("ip_unnumbered", resp.IPUnnumbered)
	if err := d.Set("primary_dest_vip", flattenGrePrimaryDestVipSimple(resp.PrimaryDestVip)); err != nil {
		return err
	}

	if err := d.Set("secondary_dest_vip", flattenGreSecondaryDestVipSimple(resp.SecondaryDestVip)); err != nil {
		return err
	}

	if err := d.Set("last_modified_by", flattenGreLastModifiedBy(resp.LastModifiedBy)); err != nil {
		return err
	}

	return nil
}

func flattenGrePrimaryDestVipSimple(primaryDestVip *gretunnels.PrimaryDestVip) interface{} {
	return []map[string]interface{}{
		{
			"id":         primaryDestVip.ID,
			"virtual_ip": primaryDestVip.VirtualIP,
		},
	}
}
func flattenGreSecondaryDestVipSimple(secondaryDestVip *gretunnels.SecondaryDestVip) interface{} {
	return []map[string]interface{}{
		{
			"id":         secondaryDestVip.ID,
			"virtual_ip": secondaryDestVip.VirtualIP,
		},
	}
}

func resourceTrafficForwardingGRETunnelUpdate(d *schema.ResourceData, m interface{}) error {
	zClient := m.(*Client)

	id, ok := getIntFromResourceData(d, "tunnel_id")
	if !ok {
		log.Printf("[ERROR] gre tunnel ID not set: %v\n", id)
	}
	log.Printf("[INFO] Updating gre tunnel ID: %v\n", id)
	req := expandGRETunnel(d)

	if _, _, err := zClient.gretunnels.UpdateGreTunnels(id, &req); err != nil {
		return err
	}

	return resourceTrafficForwardingGRETunnelRead(d, m)
}

func resourceTrafficForwardingGRETunnelDelete(d *schema.ResourceData, m interface{}) error {
	zClient := m.(*Client)
	id, ok := getIntFromResourceData(d, "tunnel_id")
	if !ok {
		log.Printf("[ERROR] gre tunnel ID not set: %v\n", id)
	}
	log.Printf("[INFO] Deleting gre tunnel ID: %v\n", id)

	if _, err := zClient.gretunnels.DeleteGreTunnels(id); err != nil {
		return err
	}
	d.SetId("")
	log.Printf("[INFO] gre tunnel deleted")
	return nil
}

func expandGRETunnel(d *schema.ResourceData) gretunnels.GreTunnels {
	id, _ := getIntFromResourceData(d, "tunnel_id")
	result := gretunnels.GreTunnels{
		ID:                   id,
		SourceIP:             d.Get("source_ip").(string),
		InternalIpRange:      d.Get("internal_ip_range").(string),
		LastModificationTime: d.Get("last_modification_time").(int),
		WithinCountry:        d.Get("within_country").(bool),
		Comment:              d.Get("comment").(string),
		IPUnnumbered:         d.Get("ip_unnumbered").(bool),
<<<<<<< HEAD
=======
		PrimaryDestVip:       expandPrimaryDestVip(d),
		SecondaryDestVip:     expandSecondaryDestVip(d),
		LastModifiedBy:       expandGRELastModifiedBy(d),
>>>>>>> 041a5ec1
	}
	primaryDestVip := expandPrimaryDestVip(d)
	if primaryDestVip != nil {
		result.PrimaryDestVip = primaryDestVip
	}
	secondaryDestVip := expandSecondaryDestVip(d)
	if secondaryDestVip != nil {
		result.SecondaryDestVip = secondaryDestVip
	}
	lastModifiedBy := expandLastModifiedBy(d)
	if lastModifiedBy != nil {
		result.LastModifiedBy = lastModifiedBy
	}
	return result
}

func expandPrimaryDestVip(d *schema.ResourceData) *gretunnels.PrimaryDestVip {
	vipsObj, ok := d.GetOk("primary_dest_vip")
	if !ok {
		return nil
	}
	vips, ok := vipsObj.(*schema.Set)
	if !ok {
		return nil
	}
	if len(vips.List()) > 0 {
		vipObj := vips.List()[0]
		vip, ok := vipObj.(map[string]interface{})
		if !ok {
			return nil
		}
		return &gretunnels.PrimaryDestVip{
			ID:        vip["id"].(int),
			VirtualIP: vip["virtual_ip"].(string),
		}
	}
	return nil
}

func expandSecondaryDestVip(d *schema.ResourceData) *gretunnels.SecondaryDestVip {
	vipsObj, ok := d.GetOk("secondary_dest_vip")
	if !ok {
		return nil
	}
	vips, ok := vipsObj.(*schema.Set)
	if !ok {
		return nil
	}
	if len(vips.List()) > 0 {
		vipObj := vips.List()[0]
		vip, ok := vipObj.(map[string]interface{})
		if !ok {
			return nil
		}
		return &gretunnels.SecondaryDestVip{
			ID:        vip["id"].(int),
			VirtualIP: vip["virtual_ip"].(string),
		}
	}
	return nil
}

<<<<<<< HEAD
func expandLastModifiedBy(d *schema.ResourceData) *gretunnels.LastModifiedBy {
	lastModifiedByObj, ok := d.GetOk("secondary_dest_vip")
	if !ok {
		return nil
=======
func expandGRELastModifiedBy(d *schema.ResourceData) gretunnels.LastModifiedBy {
	lastModifiedBy := gretunnels.LastModifiedBy{
		ID:         d.Get("id").(int),
		Extensions: d.Get("extensions").(map[string]interface{}),
>>>>>>> 041a5ec1
	}
	lastModifiedSet, ok := lastModifiedByObj.(*schema.Set)
	if !ok {
		return nil
	}
	if len(lastModifiedSet.List()) > 0 {
		lastModifiedObj := lastModifiedSet.List()[0]
		lastModified, ok := lastModifiedObj.(map[string]interface{})
		if !ok {
			return nil
		}
		result := &gretunnels.LastModifiedBy{
			ID: lastModified["id"].(int),
		}
		if lastModified["extensions"] != nil {
			result.Extensions, _ = lastModified["extensions"].(map[string]interface{})
		}
		return result
	}
	return nil
}<|MERGE_RESOLUTION|>--- conflicted
+++ resolved
@@ -236,12 +236,9 @@
 		WithinCountry:        d.Get("within_country").(bool),
 		Comment:              d.Get("comment").(string),
 		IPUnnumbered:         d.Get("ip_unnumbered").(bool),
-<<<<<<< HEAD
-=======
 		PrimaryDestVip:       expandPrimaryDestVip(d),
 		SecondaryDestVip:     expandSecondaryDestVip(d),
 		LastModifiedBy:       expandGRELastModifiedBy(d),
->>>>>>> 041a5ec1
 	}
 	primaryDestVip := expandPrimaryDestVip(d)
 	if primaryDestVip != nil {
@@ -304,17 +301,10 @@
 	return nil
 }
 
-<<<<<<< HEAD
 func expandLastModifiedBy(d *schema.ResourceData) *gretunnels.LastModifiedBy {
-	lastModifiedByObj, ok := d.GetOk("secondary_dest_vip")
-	if !ok {
-		return nil
-=======
-func expandGRELastModifiedBy(d *schema.ResourceData) gretunnels.LastModifiedBy {
-	lastModifiedBy := gretunnels.LastModifiedBy{
-		ID:         d.Get("id").(int),
-		Extensions: d.Get("extensions").(map[string]interface{}),
->>>>>>> 041a5ec1
+	lastModifiedByObj, ok := d.GetOk("last_modified_by")
+	if !ok {
+		return nil
 	}
 	lastModifiedSet, ok := lastModifiedByObj.(*schema.Set)
 	if !ok {
